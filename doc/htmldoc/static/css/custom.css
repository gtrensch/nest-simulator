--- conflicted
+++ resolved
@@ -96,11 +96,10 @@
         border-bottom: 1px solid #ddd;
 }
 
-<<<<<<< HEAD
 .menuselection {
    font-weight: bold;
 }
-=======
+
 /*************************************************************
  * Rules for  mermaid diagrams
  *************************************************************/
@@ -110,7 +109,6 @@
 	stroke: None !important;
 	stroke-width: None !important;
 }
-
 
 rect.basic.label-container {
 	fill: #e2e2e200; !important
@@ -127,8 +125,6 @@
 	outline-width: medium;
 	outline-style: groove;
 }
-
->>>>>>> c1a004fa
 
 /**************************************************************************************
  Settings for overriding material design theme 
