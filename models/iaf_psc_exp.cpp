--- conflicted
+++ resolved
@@ -111,8 +111,8 @@
 double
 nest::iaf_psc_exp::Parameters_::set( const DictionaryDatum& d )
 {
-  // if E_L_ is changed, we need to adjust all variables
-  // defined relative to E_L_
+  // if E_L_ is changed, we need to adjust all variables defined relative to
+  // E_L_
   const double ELold = E_L_;
   updateValue< double >( d, names::E_L, E_L_ );
   const double delta_EL = E_L_ - ELold;
@@ -223,7 +223,6 @@
 nest::iaf_psc_exp::calibrate()
 {
   B_.currents_.resize( 2 );
-
   // ensures initialization in case mm connected after Simulate
   B_.logger_.init();
 
@@ -270,7 +269,6 @@
   // step h will leed to accurate (up to the resolution h) and self-consistent
   // results. However, a neuron model capable of operating with real valued
   // spike time may exhibit a different effective refractory time.
-  //
 
   V_.RefractoryCounts_ = Time( Time::ms( P_.t_ref_ ) ).get_steps();
   // since t_ref_ >= 0, this can only fail in error
@@ -282,12 +280,8 @@
   const long_t from,
   const long_t to )
 {
-<<<<<<< HEAD
-  assert( to >= 0
-    && ( delay ) from < kernel().connection_builder_manager.get_min_delay() );
-=======
-  assert( to >= 0 && ( delay ) from < kernel().connection_manager.get_min_delay() );
->>>>>>> fdfed898
+  assert(
+    to >= 0 && ( delay ) from < kernel().connection_manager.get_min_delay() );
   assert( from < to );
 
   // evolve from timestep 'from' to timestep 'to' with steps of h each
