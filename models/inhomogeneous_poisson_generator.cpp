/*
 *  inhomogeneous_poisson_generator.cpp
 *
 *  This file is part of NEST.
 *
 *  Copyright (C) 2004 The NEST Initiative
 *
 *  NEST is free software: you can redistribute it and/or modify
 *  it under the terms of the GNU General Public License as published by
 *  the Free Software Foundation, either version 2 of the License, or
 *  (at your option) any later version.
 *
 *  NEST is distributed in the hope that it will be useful,
 *  but WITHOUT ANY WARRANTY; without even the implied warranty of
 *  MERCHANTABILITY or FITNESS FOR A PARTICULAR PURPOSE.  See the
 *  GNU General Public License for more details.
 *
 *  You should have received a copy of the GNU General Public License
 *  along with NEST.  If not, see <http://www.gnu.org/licenses/>.
 *
 */

#include "inhomogeneous_poisson_generator.h"

// C++ includes:
#include <cmath>

// Includes from libnestutil:
#include "numerics.h"

// Includes from nestkernel:
#include "event_delivery_manager_impl.h"
#include "exceptions.h"
#include "kernel_manager.h"
#include "universal_data_logger_impl.h"

// Includes from sli:
#include "arraydatum.h"
#include "booldatum.h"
#include "dict.h"
#include "dictutils.h"


/* ----------------------------------------------------------------
 * Default constructors defining default parameter
 * ---------------------------------------------------------------- */

nest::inhomogeneous_poisson_generator::Parameters_::Parameters_()
  : rate_times_()  // ms
  , rate_values_() // spikes/ms,
  , allow_offgrid_times_( false )

{
}

/* ----------------------------------------------------------------
 * Parameter extraction and manipulation functions
 * ---------------------------------------------------------------- */

void
nest::inhomogeneous_poisson_generator::Parameters_::get( DictionaryDatum& d ) const
{
  const size_t n_rates = rate_times_.size();
  std::vector< double >* times_ms = new std::vector< double >();
  times_ms->reserve( n_rates );
  for ( size_t n = 0; n < n_rates; ++n )
  {
    times_ms->push_back( rate_times_[ n ].get_ms() );
  }

  ( *d )[ names::rate_times ] = DoubleVectorDatum( times_ms );
  ( *d )[ names::rate_values ] = DoubleVectorDatum( new std::vector< double >( rate_values_ ) );
  ( *d )[ names::allow_offgrid_times ] = BoolDatum( allow_offgrid_times_ );
}

void
nest::inhomogeneous_poisson_generator::Parameters_::assert_valid_rate_time_and_insert( const double t )
{
  Time t_rate;

  if ( t <= kernel().simulation_manager.get_time().get_ms() )
  {
    throw BadProperty( "Time points must lie strictly in the future." );
  }

  // we need to force the rate time to the grid;
  // first, convert the rate time to tics, may not be on grid
  t_rate = Time::ms( t );
  if ( not t_rate.is_grid_time() )
  {
    if ( allow_offgrid_times_ )
    {
      // in this case, we need to round to the end of the step
      // in which t lies, ms_stamp does that for us.
      t_rate = Time::ms_stamp( t );
    }
    else
    {
      std::stringstream msg;
      msg << "inhomogeneous_poisson_generator: Time point " << t << " is not representable in current resolution.";
      throw BadProperty( msg.str() );
    }
  }

  assert( t_rate.is_grid_time() );

  // t_rate is now the correct time stamp given the chosen options
  // when we get here, we know that the rate time is valid
  rate_times_.push_back( t_rate );
}

void
nest::inhomogeneous_poisson_generator::Parameters_::set( const DictionaryDatum& d, Buffers_& b, Node* )
{
  const bool times = d->known( names::rate_times );
  const bool rates = updateValue< std::vector< double > >( d, names::rate_values, rate_values_ );

  // if offgrid flag changes, it must be done so either before any rates are
  // set or when setting new rates (which removes old ones)
  if ( d->known( names::allow_offgrid_times ) )
  {
    const bool flag_offgrid = d->lookup( names::allow_offgrid_times );

    if ( flag_offgrid != allow_offgrid_times_ and not( times or rate_times_.empty() ) )
    {
      throw BadProperty(
        "Option can only be set together with rate times "
        "or if no rate times have been set." );
    }
    else
    {
      allow_offgrid_times_ = flag_offgrid;
    }
  }

  if ( times xor rates )
  {
    throw BadProperty( "Rate times and values must be reset together." );
  }

  // if neither times or rates are given, return here
  if ( not( times or rates ) )
  {
    return;
  }

  const std::vector< double > d_times = getValue< std::vector< double > >( d->lookup( names::rate_times ) );

  if ( d_times.empty() )
  {
    return;
  }

  if ( d_times.size() != rate_values_.size() )
  {
    throw BadProperty( "Rate times and values have to be the same size." );
  }

  rate_times_.clear();
  rate_times_.reserve( rate_values_.size() );

  // ensure amplitude times are strictly monotonically increasing,
  // align them to the grid if necessary and insert them

  // handle first rate time, and insert it
  std::vector< double >::const_iterator next = d_times.begin();
  assert_valid_rate_time_and_insert( *next );

  // keep track of previous rate
  std::vector< Time >::const_iterator prev_rate = rate_times_.begin();

  // handle all remaining rate times
  for ( ++next; next != d_times.end(); ++next, ++prev_rate )
  {
    assert_valid_rate_time_and_insert( *next );

    // compare the aligned rate times, must be strictly increasing
    if ( *prev_rate >= rate_times_.back() )
    {
      throw BadProperty( "Rate times must be strictly increasing." );
    }
  }

  // reset rate index because we got new data
  b.idx_ = 0;
}

/* ----------------------------------------------------------------
 * Default and copy constructor for node
 * ---------------------------------------------------------------- */

nest::inhomogeneous_poisson_generator::inhomogeneous_poisson_generator()
  : StimulationDevice()
  , P_()
  , B_()
  , V_()
{
}

nest::inhomogeneous_poisson_generator::inhomogeneous_poisson_generator( const inhomogeneous_poisson_generator& n )
  : StimulationDevice( n )
  , P_( n.P_ )
  , B_( n.B_ )
  , V_( n.V_ )
{
}

/* ----------------------------------------------------------------
 * Node initialization functions
 * ---------------------------------------------------------------- */
void
nest::inhomogeneous_poisson_generator::init_state_()
{
  StimulationDevice::init_state();
}

void
nest::inhomogeneous_poisson_generator::init_buffers_()
{
  StimulationDevice::init_buffers();
  B_.idx_ = 0;
  B_.rate_ = 0;
}

void
nest::inhomogeneous_poisson_generator::pre_run_hook()
{
  StimulationDevice::pre_run_hook();
  V_.h_ = Time::get_resolution().get_ms();
}

/* ----------------------------------------------------------------
 * Update function and event hook
 * ---------------------------------------------------------------- */

void
nest::inhomogeneous_poisson_generator::update( Time const& origin, const long from, const long to )
{
<<<<<<< HEAD
  assert( to >= 0 and static_cast< delay >( from ) < kernel().connection_manager.get_min_delay() );
  assert( from < to );
=======
>>>>>>> b9514cce
  assert( P_.rate_times_.size() == P_.rate_values_.size() );

  const long t0 = origin.get_steps();

  // Skip any times in the past. Since we must send events proactively,
  // idx_ must point to times in the future.
  const long first = t0 + from;
  while ( B_.idx_ < P_.rate_times_.size() and P_.rate_times_[ B_.idx_ ].get_steps() <= first )
  {
    ++B_.idx_;
  }

  for ( long offs = from; offs < to; ++offs )
  {
    const long curr_time = t0 + offs;

    // Keep the amplitude up-to-date at all times.
    // We need to change the amplitude one step ahead of time, see comment
    // on class StimulationDevice.
    if ( B_.idx_ < P_.rate_times_.size() and curr_time + 1 == P_.rate_times_[ B_.idx_ ].get_steps() )
    {
      B_.rate_ = P_.rate_values_[ B_.idx_ ] / 1000.0; // scale the rate to ms^-1
      ++B_.idx_;
    }

    // create spikes
    if ( B_.rate_ > 0 and StimulationDevice::is_active( Time::step( curr_time ) ) )
    {
      DSSpikeEvent se;
      kernel().event_delivery_manager.send( *this, se, offs );
    }
  }
}

void
nest::inhomogeneous_poisson_generator::event_hook( DSSpikeEvent& e )
{
  poisson_distribution::param_type param( B_.rate_ * V_.h_ );
  long n_spikes = V_.poisson_dist_( get_vp_specific_rng( get_thread() ), param );

  if ( n_spikes > 0 ) // we must not send events with multiplicity 0
  {
    e.set_multiplicity( n_spikes );
    e.get_receiver().handle( e );
  }
}

/* ----------------------------------------------------------------
 * Other functions
 * ---------------------------------------------------------------- */

void
nest::inhomogeneous_poisson_generator::set_data_from_stimulation_backend( std::vector< double >& rate_time_update )
{
  Parameters_ ptmp = P_; // temporary copy in case of errors
  // For the input backend
  if ( not rate_time_update.empty() )
  {
    if ( rate_time_update.size() % 2 != 0 )
    {
      throw BadParameterValue(
        "The size of the data for the inhomogeneous_poisson_generator needs to be even [(time,rate) pairs]" );
    }
    DictionaryDatum d = DictionaryDatum( new Dictionary );
    std::vector< double > times_ms;
    std::vector< double > rate_values;
    const size_t n_spikes = P_.rate_times_.size();
    for ( size_t n = 0; n < n_spikes; ++n )
    {
      times_ms.push_back( P_.rate_times_[ n ].get_ms() );
      rate_values.push_back( P_.rate_values_[ n ] );
    }
    for ( size_t n = 0; n < rate_time_update.size() / 2; ++n )
    {
      times_ms.push_back( rate_time_update[ n * 2 ] );
      rate_values.push_back( rate_time_update[ n * 2 + 1 ] );
    }
    ( *d )[ names::rate_times ] = DoubleVectorDatum( times_ms );
    ( *d )[ names::rate_values ] = DoubleVectorDatum( rate_values );

    ptmp.set( d, B_, this );
  }

  // if we get here, temporary contains consistent set of properties
  P_ = ptmp;
}<|MERGE_RESOLUTION|>--- conflicted
+++ resolved
@@ -236,11 +236,6 @@
 void
 nest::inhomogeneous_poisson_generator::update( Time const& origin, const long from, const long to )
 {
-<<<<<<< HEAD
-  assert( to >= 0 and static_cast< delay >( from ) < kernel().connection_manager.get_min_delay() );
-  assert( from < to );
-=======
->>>>>>> b9514cce
   assert( P_.rate_times_.size() == P_.rate_values_.size() );
 
   const long t0 = origin.get_steps();
