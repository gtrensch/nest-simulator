--- conflicted
+++ resolved
@@ -146,12 +146,6 @@
 
   const double h = Time::get_resolution().get_ms();
 
-<<<<<<< HEAD
-  // CompNode* root = m_c_tree.find_node(0);
-  // std::shared_ptr< IonChannel > chan(new FakePotassium(P_.t_ref_, P_.V_reset_,
-  //                                                      P_.F_pot_ * root->m_gl));
-  // root->m_chans.push_back(chan);
-=======
   CompNode* root = m_c_tree.get_root();
 
   std::shared_ptr< IonChannel > chan1(new FakePotassium(15. * root->m_gl));
@@ -159,8 +153,6 @@
 
   std::shared_ptr< IonChannel > chan2(new FakeSodium(30. * root->m_gl));
   root->m_chans.push_back(chan2);
-
->>>>>>> 8c9a5935
 
   m_c_tree.init( h );
 }
@@ -192,11 +184,6 @@
     m_c_tree.solve_matrix();
 
     // threshold crossing
-<<<<<<< HEAD
-    // if ( m_c_tree.get_node_voltage(0) >= P_.V_th_ )
-    // {
-    //   m_c_tree.find_node(0)->m_chans[0]->add_spike();
-=======
     if ( m_c_tree.get_root()->m_v >= P_.V_th_ && v_0 < P_.V_th_)
     {
       m_c_tree.get_root()->m_chans[0]->add_spike();
@@ -204,7 +191,6 @@
 
       // EX: must compute spike time
       set_spiketime( Time::step( origin.get_steps() + lag + 1 ) );
->>>>>>> 8c9a5935
 
     //   // EX: must compute spike time
     //   set_spiketime( Time::step( origin.get_steps() + lag + 1 ) );
