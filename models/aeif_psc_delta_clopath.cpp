--- conflicted
+++ resolved
@@ -471,11 +471,6 @@
 void
 nest::aeif_psc_delta_clopath::update( const Time& origin, const long from, const long to )
 {
-<<<<<<< HEAD
-  assert( to >= 0 and ( long ) from < kernel().connection_manager.get_min_delay() );
-  assert( from < to );
-=======
->>>>>>> 2ab766fd
   assert( State_::V_M == 0 );
 
   for ( long lag = from; lag < to; ++lag )
