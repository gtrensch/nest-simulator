/*
 *  rate_transformer_node.h
 *
 *  This file is part of NEST.
 *
 *  Copyright (C) 2004 The NEST Initiative
 *
 *  NEST is free software: you can redistribute it and/or modify
 *  it under the terms of the GNU General Public License as published by
 *  the Free Software Foundation, either version 2 of the License, or
 *  (at your option) any later version.
 *
 *  NEST is distributed in the hope that it will be useful,
 *  but WITHOUT ANY WARRANTY; without even the implied warranty of
 *  MERCHANTABILITY or FITNESS FOR A PARTICULAR PURPOSE.  See the
 *  GNU General Public License for more details.
 *
 *  You should have received a copy of the GNU General Public License
 *  along with NEST.  If not, see <http://www.gnu.org/licenses/>.
 *
 */

#ifndef RATE_TRANSFORMER_NODE_H
#define RATE_TRANSFORMER_NODE_H

// Generated includes:
#include "config.h"

// C++ includes:
#include <string>

// Includes from nestkernel:
#include "archiving_node.h"
#include "connection.h"
#include "event.h"
#include "nest_types.h"
#include "node.h"
#include "recordables_map.h"
#include "ring_buffer.h"
#include "universal_data_logger.h"

namespace nest
{

/* BeginUserDocs: neuron, rate

Short description
+++++++++++++++++

Rate neuron that sums up incoming rates and applies a nonlinearity specified via the template

Description
+++++++++++

Base class for rate transformer model of the form

.. math::

   X_i(t) = \phi( \sum w_{ij} \cdot \psi( X_j(t-d_{ij}) ) )

The rate transformer node simply applies the nonlinearity specified in the
input-function of the template class to all incoming inputs. The boolean
parameter ``linear_summation`` determines whether the input function is applied to
the summed up incoming connections (True, default value, input
represents phi) or to each input individually (False, input represents psi).

An important application is to provide the possibility to
apply different nonlinearities to different incoming connections of the
same rate neuron by connecting the sending rate neurons to the
rate transformer node and connecting the rate transformer node to the
receiving rate neuron instead of using a direct connection.
Please note that for instantaneous rate connections the rate arrives
one time step later at the receiving rate neurons as with a direct connection.

<<<<<<< HEAD
Remarks:

- Weights on connections from and to the ``rate_transformer_node``
  are handled as usual.
- Delays are honored on incoming and outgoing connections.
=======
Weights on connections from and to the ``rate_transformer_node`` are
handled as usual. Delays are honored on incoming and outgoing
connections.
>>>>>>> 99286096

Receives
++++++++

InstantaneousRateConnectionEvent, DelayedRateConnectionEvent

Sends
+++++

InstantaneousRateConnectionEvent, DelayedRateConnectionEvent

Parameters
++++++++++

Only the parameter ``linear_summation`` and the parameters from the class ``Nonlinearities`` can be set in the
status dictionary.

EndUserDocs */

template < class TNonlinearities >
class rate_transformer_node : public ArchivingNode
{

public:
  typedef Node base;

  rate_transformer_node();
  rate_transformer_node( const rate_transformer_node& );

  /**
   * Import sets of overloaded virtual functions.
   * We need to explicitly include sets of overloaded
   * virtual functions into the current scope.
   * According to the SUN C++ FAQ, this is the correct
   * way of doing things, although all other compilers
   * happily live without.
   */

  using Node::handle;
  using Node::sends_secondary_event;
  using Node::handles_test_event;

  void handle( InstantaneousRateConnectionEvent& );
  void handle( DelayedRateConnectionEvent& );
  void handle( DataLoggingRequest& );

  port handles_test_event( InstantaneousRateConnectionEvent&, rport );
  port handles_test_event( DelayedRateConnectionEvent&, rport );
  port handles_test_event( DataLoggingRequest&, rport );

  void
  sends_secondary_event( InstantaneousRateConnectionEvent& )
  {
  }
  void
  sends_secondary_event( DelayedRateConnectionEvent& )
  {
  }


  void get_status( DictionaryDatum& ) const;
  void set_status( const DictionaryDatum& );

private:
  void init_buffers_();
  void calibrate();

  TNonlinearities nonlinearities_;

  bool update_( Time const&, const long, const long, const bool );

  void update( Time const&, const long, const long );
  bool wfr_update( Time const&, const long, const long );

  // The next two classes need to be friends to access the State_ class/member
  friend class RecordablesMap< rate_transformer_node< TNonlinearities > >;
  friend class UniversalDataLogger< rate_transformer_node< TNonlinearities > >;

  // ----------------------------------------------------------------

  /**
   * Independent parameters of the model.
   */
  struct Parameters_
  {
    /** Target of non-linearity.
        True (default): Gain function applied to linearly summed input.
        False: Gain function applied to each input before summation.
    **/
    bool linear_summation_;

    Parameters_(); //!< Sets default parameter values

    void get( DictionaryDatum& ) const; //!< Store current values in dictionary

    void set( const DictionaryDatum&, Node* node );
  };

  // ----------------------------------------------------------------

  /**
   * State variables of the model.
   */
  struct State_
  {
    double rate_; //!< Rate

    State_(); //!< Default initialization

    void get( DictionaryDatum& ) const;

    /** Set values from dictionary.
     * @param dictionary to take data from
     * @param current parameters
     * @param Change in reversal potential E_L specified by this dict
     */
    void set( const DictionaryDatum&, Node* node );
  };

  // ----------------------------------------------------------------

  /**
   * Buffers of the model.
   */
  struct Buffers_
  {
    Buffers_( rate_transformer_node& );
    Buffers_( const Buffers_&, rate_transformer_node& );

    // buffer for rate vector received by DelayRateConnection
    RingBuffer delayed_rates_;

    // buffer for rate vector received by RateConnection
    std::vector< double > instant_rates_;

    // remembers y_values from last wfr_update
    std::vector< double > last_y_values;

    //! Logger for all analog data
    UniversalDataLogger< rate_transformer_node > logger_;
  };

  // ----------------------------------------------------------------


  //! Read out the rate
  double
  get_rate_() const
  {
    return S_.rate_;
  }

  // ----------------------------------------------------------------

  Parameters_ P_;
  State_ S_;
  Buffers_ B_;

  //! Mapping of recordables names to access functions
  static RecordablesMap< rate_transformer_node< TNonlinearities > > recordablesMap_;
};

template < class TNonlinearities >
inline void
rate_transformer_node< TNonlinearities >::update( Time const& origin, const long from, const long to )
{
  update_( origin, from, to, false );
}

template < class TNonlinearities >
inline bool
rate_transformer_node< TNonlinearities >::wfr_update( Time const& origin, const long from, const long to )
{
  State_ old_state = S_; // save state before wfr update
  const bool wfr_tol_exceeded = update_( origin, from, to, true );
  S_ = old_state; // restore old state

  return not wfr_tol_exceeded;
}

template < class TNonlinearities >
inline port
rate_transformer_node< TNonlinearities >::handles_test_event( InstantaneousRateConnectionEvent&, rport receptor_type )
{
  if ( receptor_type != 0 )
  {
    throw UnknownReceptorType( receptor_type, get_name() );
  }
  return 0;
}

template < class TNonlinearities >
inline port
rate_transformer_node< TNonlinearities >::handles_test_event( DelayedRateConnectionEvent&, rport receptor_type )
{
  if ( receptor_type != 0 )
  {
    throw UnknownReceptorType( receptor_type, get_name() );
  }
  return 0;
}

template < class TNonlinearities >
inline port
rate_transformer_node< TNonlinearities >::handles_test_event( DataLoggingRequest& dlr, rport receptor_type )
{
  if ( receptor_type != 0 )
  {
    throw UnknownReceptorType( receptor_type, get_name() );
  }
  return B_.logger_.connect_logging_device( dlr, recordablesMap_ );
}

template < class TNonlinearities >
inline void
rate_transformer_node< TNonlinearities >::get_status( DictionaryDatum& d ) const
{
  P_.get( d );
  S_.get( d );
  ArchivingNode::get_status( d );
  ( *d )[ names::recordables ] = recordablesMap_.get_list();

  nonlinearities_.get( d );
}

template < class TNonlinearities >
inline void
rate_transformer_node< TNonlinearities >::set_status( const DictionaryDatum& d )
{
  Parameters_ ptmp = P_; // temporary copy in case of errors
  ptmp.set( d, this );   // throws if BadProperty
  State_ stmp = S_;      // temporary copy in case of errors
  stmp.set( d, this );   // throws if BadProperty

  // We now know that (stmp) is consistent. We do not
  // write it back to (S_) before we are also sure that
  // the properties to be set in the parent class are internally
  // consistent.
  ArchivingNode::set_status( d );

  // if we get here, temporaries contain consistent set of properties
  P_ = ptmp;
  S_ = stmp;

  nonlinearities_.set( d, this );
}

} // namespace

#endif /* #ifndef RATE_TRANSFORMER_NODE_H */<|MERGE_RESOLUTION|>--- conflicted
+++ resolved
@@ -72,17 +72,9 @@
 Please note that for instantaneous rate connections the rate arrives
 one time step later at the receiving rate neurons as with a direct connection.
 
-<<<<<<< HEAD
-Remarks:
-
-- Weights on connections from and to the ``rate_transformer_node``
-  are handled as usual.
-- Delays are honored on incoming and outgoing connections.
-=======
 Weights on connections from and to the ``rate_transformer_node`` are
 handled as usual. Delays are honored on incoming and outgoing
 connections.
->>>>>>> 99286096
 
 Receives
 ++++++++
