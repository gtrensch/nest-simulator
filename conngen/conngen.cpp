/*
 *  conngen.cpp
 *
 *  This file is part of NEST.
 *
 *  Copyright (C) 2004 The NEST Initiative
 *
 *  NEST is free software: you can redistribute it and/or modify
 *  it under the terms of the GNU General Public License as published by
 *  the Free Software Foundation, either version 2 of the License, or
 *  (at your option) any later version.
 *
 *  NEST is distributed in the hope that it will be useful,
 *  but WITHOUT ANY WARRANTY; without even the implied warranty of
 *  MERCHANTABILITY or FITNESS FOR A PARTICULAR PURPOSE.  See the
 *  GNU General Public License for more details.
 *
 *  You should have received a copy of the GNU General Public License
 *  along with NEST.  If not, see <http://www.gnu.org/licenses/>.
 *
 */

#include "conngen.h"

// Includes from libnestutil:
#include "logging.h"

// Includes from nestkernel:
#include "exceptions.h"
#include "kernel_manager.h"
#include "modelrange.h"
#include "subnet.h"

// Includes from sli:
#include "token.h"

namespace nest
{

/**
 * Low-level function of the ConnectionGenerator interface for
 * connecting populations of neurons using a connection generator with
 * a value set and custom synapse type.
 *
 * \param cg The ConnectionGenerator describing the connectivity
 * \param source_gids A GIDCollection specifying the source population
 * \param target_gids A GIDCollection specifying the target population
 * \param params_map A Dictionary mapping the labels "weight" and
 *        "delay" to their indices in the value set
 * \param synmodel_name The name of the synapse model to use for the
 *        connections
 */
void
cg_connect( ConnectionGeneratorDatum& cg,
  const GIDCollection& source_gids,
  const GIDCollection& target_gids,
  const DictionaryDatum& params_map,
  const Name& synmodel_name )
{
  const Token synmodel =
    kernel().model_manager.get_synapsedict()->lookup( synmodel_name );
  if ( synmodel.empty() )
  {
    throw UnknownSynapseType( synmodel_name.toString() );
  }
  const index synmodel_id = static_cast< index >( synmodel );

  cg_set_masks( cg, source_gids, target_gids );
  cg->start();

  int source;
  int target;
  const int num_parameters = cg->arity();
  if ( num_parameters == 0 )
  {
    // connect source to target
    while ( cg->next( source, target, NULL ) )
    {
      // No need to check for locality of the target node, as the mask
      // created by cg_set_masks() only contain local nodes.
      const DictionaryDatum params = new Dictionary();
      kernel().connection_manager.connect(
<<<<<<< HEAD
    source_gids[ source ], target_gids[ target ], params, synmodel_id );
=======
        source_gids[ source ], target_gids[ target ], params, synmodel_id );
>>>>>>> 5bbb516c
    }
  }
  else if ( num_parameters == 2 )
  {
    if ( not params_map->known( names::weight )
      or not params_map->known( names::delay ) )
    {
      throw BadProperty(
        "The parameter map has to contain the indices of weight and delay." );
    }

    const size_t w_idx = ( *params_map )[ names::weight ];
    const size_t d_idx = ( *params_map )[ names::delay ];

    const bool w_idx_is_0_or_1 = ( w_idx == 0 ) or ( w_idx == 1 );
    const bool d_idx_is_0_or_1 = ( d_idx == 0 ) or ( d_idx == 1 );
    const bool indices_differ = ( w_idx != d_idx );
    if ( not( w_idx_is_0_or_1 and d_idx_is_0_or_1 and indices_differ ) )
    {
      throw BadProperty(
        "w_idx and d_idx have to differ and be either 0 or 1." );
    }

    std::vector< double > params( 2 );

    // connect source to target with weight and delay
    while ( cg->next( source, target, &params[ 0 ] ) )
    {
      // No need to check for locality of the target node, as the mask
      // created by cg_set_masks() only contain local nodes.
      Node* const target_node =
        kernel().node_manager.get_node( target_gids[ target ] );
      const thread target_thread = target_node->get_thread();
      const DictionaryDatum params_dict = new Dictionary();
<<<<<<< HEAD
      kernel().connection_manager.connect(
    source_gids[ source ], target_node, target_thread, synmodel_id,
    params_dict, params[ d_idx ], params[ w_idx ] );
=======
      kernel().connection_manager.connect( source_gids[ source ],
        target_node,
        target_thread,
        synmodel_id,
        params_dict,
        params[ d_idx ],
        params[ w_idx ] );
>>>>>>> 5bbb516c
    }
  }
  else
  {
    LOG( M_ERROR,
      "CGConnect",
      "Either two or no parameters in the ConnectionSet expected." );
    throw DimensionMismatch();
  }
}

/**
 * Set the masks on the ConnectionGenerator cg. This function also
 * creates the masks from the given RangeSets sources and targets.
 *
 * \param cg The ConnectionGenerator to set the masks on
 * \param sources The source ranges to create the source masks from
 * \param targets The target ranges to create the target masks from
 */
void
cg_set_masks( ConnectionGeneratorDatum& cg,
  const GIDCollection& sources,
  const GIDCollection& targets )
{
  const size_t np = kernel().mpi_manager.get_num_processes();
  std::vector< ConnectionGenerator::Mask > masks(
    np, ConnectionGenerator::Mask( 1, np ) );

  RangeSet source_ranges;
  cg_get_ranges( source_ranges, sources );

  RangeSet target_ranges;
  cg_get_ranges( target_ranges, targets );

  cg_create_masks( masks, source_ranges, target_ranges );
  cg->setMask( masks, kernel().mpi_manager.get_rank() );
}

/**
 * Create the masks for sources and targets based on the contiguous
 * ranges given in sources and targets. We need to do some index
 * translation here, as the CG expects indices from 0..n for both
 * source and target populations, while the RangeSets sources and
 * targets contain NEST global indices (gids).
 *
 * The masks for the sources must contain all nodes (local+remote).
 * The skip of the mask was set to 1 in cg_set_masks(). The same
 * source mask is stored n_proc times on each process.
 *
 * The masks for the targets must only contain local nodes. This is
 * achieved by first setting skip to num_processes upon creation of
 * the mask in cg_set_masks(), and second by the fact that for each
 * contiguous range of nodes in a mask, each of them contains the
 * index-translated id of the first local neuron as the first
 * entry. If this renders the range empty (i.e. because the first
 * local id is beyond the last element of the range), the range is
 * not added to the mask.
 *
 * \param masks The std::vector of Masks to populate
 * \param sources The source ranges to create the source masks from
 * \param targets The target ranges to create the target masks from
 *
 * \note Each process computes the full set of source and target
 * masks, i.e. one mask per rank will be created on each rank.
 *
 * \note Setting the masks for all processes on each process might
 * become a memory bottleneck when going to very large numbers of
 * processes. Especially so for the source masks, which are all the
 * same. This could be solved by making the ConnectionGenerator
 * interface MPI aware and communicating the masks during connection
 * setup.
*/
void
cg_create_masks( std::vector< ConnectionGenerator::Mask >& masks,
  RangeSet& sources,
  RangeSet& targets )
{
  // The index of the left border of the currently looked at range
  // (counting from 0). This is used for index translation.
  size_t cg_idx_left = 0;

  // For sources, we only need to translate from NEST to CG indices.
  for ( RangeSet::iterator source = sources.begin(); source != sources.end();
        ++source )
  {
    const size_t num_elements = source->last - source->first + 1;
    const size_t right = cg_idx_left + num_elements - 1;
    for ( size_t proc = 0; proc
            < static_cast< size_t >( kernel().mpi_manager.get_num_processes() );
          ++proc )
    {
      masks[ proc ].sources.insert( cg_idx_left, right );
    }
    cg_idx_left += num_elements;
  }

  // Reset the index of the left border of the range for index
  // translation for the targets.
  cg_idx_left = 0;

  for ( RangeSet::iterator target = targets.begin(); target != targets.end();
        ++target )
  {
    size_t num_elements = target->last - target->first + 1;
    for ( size_t proc = 0; proc
            < static_cast< size_t >( kernel().mpi_manager.get_num_processes() );
          ++proc )
    {
      // Make sure that the range is only added on as many ranks as
      // there are elements in the range, or exactly on every rank,
      // if there are more elements in the range.
      if ( proc < num_elements )
      {
        // For the different ranks, left will take on the CG indices
        // of all first local nodes that are contained in the range.
        // The rank, where this mask is to be used is determined
        // below when inserting the mask.
        const size_t left = cg_idx_left + proc;

        // right is set to the CG index of the right border of the
        // range. This is the same for all ranks.
        const size_t right = cg_idx_left + num_elements - 1;

        // We index the masks according to the modulo distribution
        // of neurons in NEST. This ensures that the mask is set for
        // the rank where left acutally is the first neuron fromt
        // the currently looked at range.
        masks[ ( proc + target->first )
          % kernel().mpi_manager.get_num_processes() ].targets.insert( left,
          right );
      }
    }

    // Update the CG index of the left border of the next range to
    // be one behind the current range.
    cg_idx_left += num_elements;
  }
}

/**
 * Calculate the right border of the contiguous range of gids
 * starting at left. The element is found using a binary search with
 * stepsize step.
 *
 * \param left The leftmost element of the range
 * \param step The step size for the binary search
 * \param gids The std::vector<long> of gids to search in
 * \returns the right border of the range
 */
index
cg_get_right_border( index left, size_t step, const GIDCollection& gids )
{
  // Check if left is already the index of the last element in
  // gids. If yes, return left as the right border
  if ( left == gids.size() - 1 )
  {
    return left;
  }

  // leftmost_r is the leftmost right border during the search
  long leftmost_r = -1;

  // Initialize the search index i to the last valid index into gids
  // and last_i to i.
  long i = gids.size() - 1, last_i = i;

  while ( true )
  {
    // If i points to the end of gids and the distance between i and
    // left is the same as between the values gids[i] and gids[left]
    // (i.e. gid[i+1] == gid[i]+1 for all i), or if i is pointing at
    // the position of the leftmost right border we found until now
    // (i.e. we're back at an already visited index), we found the
    // right border of the contiguous range (last_i) and return it.
    if ( ( i == static_cast< long >( gids.size() ) - 1
           and gids[ i ] - gids[ left ] == i - static_cast< index >( left ) )
      or i == leftmost_r )
    {
      return last_i;
    }

    // Store the current value of i in last_i. This is the current
    // candidate for the right border of the range.
    last_i = i;

    // If the range between gids[left] and gids[i] is contiguous,
    // set i to the right by step steps, else update the variable
    // for leftmost_r to the current i (i.e. the known leftmost
    // position) and set i to the left by step steps.
    if ( gids[ i ] - gids[ left ] == i - static_cast< index >( left ) )
    {
      i += step;
    }
    else
    {
      leftmost_r = i;
      i -= step;
    }

    // Reduce the search interval by half its size if it is > 1.
    // This adaptation is the basis of the binary search.
    if ( step != 1 )
    {
      step /= 2;
    }
  }

  // The border should always be found and returned during the while
  // loop above. This should never be reached.
  assert( false and "no right border found during search" );
  return 0;
}

/**
 * Determine all contiguous ranges found in a given vector of gids
 * and add the ranges to the given RangeSet.
 *
 * \param ranges A reference to the RangeSet to add to
 * \param gids A reference to a std::vector<long> of gids
 *
 * \note We do not store the indices into the given range, but
 * instead we store the actual gids. This allows us to use CG
 * generated indices as indices into the ranges spanned by the
 * RangeSet. Index translation is done in cg_create_masks().
 */
void
cg_get_ranges( RangeSet& ranges, const GIDCollection& gids )
{
  index right, left = 0;
  while ( true )
  {
    // Determine the right border of the contiguous range starting
    // at left. The initial step is set to half the length of the
    // interval between left and the end of gids.
    right = cg_get_right_border( left, ( gids.size() - left ) / 2, gids );
    ranges.push_back( Range( gids[ left ], gids[ right ] ) );
    if ( right == gids.size() - 1 ) // We're at the end of gids and stop
    {
      break;
    }
    else
    {
      left = right + 1; // The new left border is one behind the old right
    }
  }
}

} // namespace nest<|MERGE_RESOLUTION|>--- conflicted
+++ resolved
@@ -80,11 +80,7 @@
       // created by cg_set_masks() only contain local nodes.
       const DictionaryDatum params = new Dictionary();
       kernel().connection_manager.connect(
-<<<<<<< HEAD
-    source_gids[ source ], target_gids[ target ], params, synmodel_id );
-=======
         source_gids[ source ], target_gids[ target ], params, synmodel_id );
->>>>>>> 5bbb516c
     }
   }
   else if ( num_parameters == 2 )
@@ -119,11 +115,6 @@
         kernel().node_manager.get_node( target_gids[ target ] );
       const thread target_thread = target_node->get_thread();
       const DictionaryDatum params_dict = new Dictionary();
-<<<<<<< HEAD
-      kernel().connection_manager.connect(
-    source_gids[ source ], target_node, target_thread, synmodel_id,
-    params_dict, params[ d_idx ], params[ w_idx ] );
-=======
       kernel().connection_manager.connect( source_gids[ source ],
         target_node,
         target_thread,
@@ -131,7 +122,6 @@
         params_dict,
         params[ d_idx ],
         params[ w_idx ] );
->>>>>>> 5bbb516c
     }
   }
   else
