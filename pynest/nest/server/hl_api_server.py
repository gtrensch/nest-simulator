--- conflicted
+++ resolved
@@ -91,13 +91,9 @@
                 response["stdout"] = "\n".join(stdout)
         else:
             code = RestrictedPython.compile_restricted(source_cleaned, "<inline>", "exec")  # noqa
-<<<<<<< HEAD
-            exec(code, get_restricted_globals(), locals_)
-=======
             globals_ = get_restricted_globals()
             globals_.update(get_modules_from_env())
             exec(code, globals_, locals_)
->>>>>>> 1a5838eb
             if "_print" in locals_:
                 response["stdout"] = "".join(locals_["_print"].txt)
 
@@ -256,14 +252,8 @@
     return list(args), kwargs
 
 
-<<<<<<< HEAD
-def get_globals():
-    """Get globals for exec function."""
-    copied_globals = globals().copy()
-=======
 def get_modules_from_env():
     """Get modules from environment variable NEST_SERVER_MODULES.
->>>>>>> 1a5838eb
 
     This function converts the content of the environment variable NEST_SERVER_MODULES:
     to a formatted dictionary for updating the Python `globals`.
