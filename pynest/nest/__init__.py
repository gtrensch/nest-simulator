# -*- coding: utf-8 -*-
#
# __init__.py
#
# This file is part of NEST.
#
# Copyright (C) 2004 The NEST Initiative
#
# NEST is free software: you can redistribute it and/or modify
# it under the terms of the GNU General Public License as published by
# the Free Software Foundation, either version 2 of the License, or
# (at your option) any later version.
#
# NEST is distributed in the hope that it will be useful,
# but WITHOUT ANY WARRANTY; without even the implied warranty of
# MERCHANTABILITY or FITNESS FOR A PARTICULAR PURPOSE.  See the
# GNU General Public License for more details.
#
# You should have received a copy of the GNU General Public License
# along with NEST.  If not, see <http://www.gnu.org/licenses/>.

"""
Initializer of PyNEST.
"""

from . import ll_api      # noqa

<<<<<<< HEAD
# This is a workaround for readline import errors encountered with Anaconda
# Python running on Ubuntu, when invoked from the terminal
# "python -c 'import nest'"
if 'linux' in sys.platform and 'Anaconda' in sys.version:
    import readline

# This is a workaround to avoid segmentation faults when importing
# scipy *after* nest. See https://github.com/numpy/numpy/issues/2521
try:
    import scipy
except:
    pass

# Make MPI-enabled NEST import properly. The underlying problem is that the
# shared object pynestkernel dynamically opens other libraries that open
# yet other libraries.
try:
    # Python 3.3 and later has flags in os
    sys.setdlopenflags(os.RTLD_NOW | os.RTLD_GLOBAL)
except AttributeError:
    # Python 2.6 and 2.7 have flags in ctypes, but RTLD_NOW may only
    # be available in dl or DLFCN and is required at least under
    # Ubuntu 14.04. The latter two are not available under OSX,
    # but OSX does not have and does not need RTLD_NOW. We therefore
    # first try dl and DLFCN, then ctypes just for OSX.
    try:
        import dl
        sys.setdlopenflags(dl.RTLD_GLOBAL | dl.RTLD_NOW)
    except (ImportError, AttributeError):
        try:
            import DLFCN
            sys.setdlopenflags(DLFCN.RTLD_GLOBAL | DLFCN.RTLD_NOW)
        except (ImportError, AttributeError):
            import ctypes
            try:
                sys.setdlopenflags(ctypes.RTLD_GLOBAL | ctypes.RTLD_NOW)
            except AttributeError:
                # We must test this last, since it is the only case without
                # RTLD_NOW (OSX)
                sys.setdlopenflags(ctypes.RTLD_GLOBAL)

from . import pynestkernel as _kernel      # noqa
from .lib import hl_api_helper as hl_api   # noqa

engine = _kernel.NESTEngine()

sli_push = hl_api.sps = engine.push
sli_pop = hl_api.spp = engine.pop
hl_api.kernel = _kernel

initialized = False


def catching_sli_run(cmd):
    """Send a command string to the NEST kernel to be executed, catch
    SLI errors and re-raise them in Python.

    Parameters
    ----------
    cmd : str
        The SLI command to be executed.
    Raises
    ------
    NESTError
        SLI errors are bubbled to the Python API as NESTErrors.
    """

    if sys.version_info >= (3, ):
        def encode(s):
            return s

        def decode(s):
            return s
    else:
        def encode(s):
            return s.encode('utf-8')

        def decode(s):
            return s.decode('utf-8')

    engine.run('{%s} runprotected' % decode(cmd))
    if not sli_pop():
        errorname = sli_pop()
        message = sli_pop()
        commandname = sli_pop()
        engine.run('clear')
        errorstring = '%s in %s%s' % (errorname, commandname, message)
        raise _kernel.NESTError(encode(errorstring))

sli_run = hl_api.sr = catching_sli_run


def sli_func(s, *args, **kwargs):
    """Convenience function for executing an SLI command s with
    arguments args.

    This executes the SLI sequence:
    ``sli_push(args); sli_run(s); y=sli_pop()``

    Parameters
    ----------
    s : str
        Function to call
    *args
        Arbitrary number of arguments to pass to the SLI function
    **kwargs
        namespace : str
            The sli code is executed in the given SLI namespace.
        litconv : bool
            Convert string args beginning with / to literals.

    Returns
    -------
    The function may have multiple return values. The number of return values
    is determined by the SLI function that was called.

    Examples
    --------
    r,q = sli_func('dup rollu add',2,3)
    r   = sli_func('add',2,3)
    r   = sli_func('add pop',2,3)
    l   = sli_func('CreateLayer', {...}, namespace='topology')
    """

    # check for namespace
    slifun = 'sli_func'  # version not converting to literals
    if 'namespace' in kwargs:
        s = kwargs['namespace'] + ' using ' + s + ' endusing'
    elif 'litconv' in kwargs:
        if kwargs['litconv']:
            slifun = 'sli_func_litconv'
    elif len(kwargs) > 0:
        _kernel.NESTError(
            "'namespace' and 'litconv' are the only valid keyword arguments.")

    sli_push(args)       # push array of arguments on SLI stack
    sli_push(s)          # push command string
    sli_run(slifun)      # SLI support code to execute s on args
    r = sli_pop()        # return value is an array

    if len(r) == 1:      # 1 return value is no tuple
        return r[0]

    if len(r) != 0:
        return r

hl_api.sli_func = sli_func


def init(argv):
    """Initializes NEST.

    Parameters
    ----------
    argv : list
        Command line arguments, passed to the NEST kernel

    Raises
    ------
    _kernel.NESTError
    """

    global initialized

    if initialized:
        raise _kernel.NESTError("NEST already initialized.")
        return

    quiet = False

    # Some commandline arguments of NEST and Python have the same
    # name, but different meaning. To avoid unintended behavior, we
    # handle NEST's arguments here and pass it a modified copy, while
    # we leave the original list unchanged for further use by the user
    # or other modules.
    nest_argv = argv[:]

    if "--quiet" in nest_argv:
        quiet = True
        nest_argv.remove("--quiet")
    if "--debug" in nest_argv:
        nest_argv.remove("--debug")
    if "--sli-debug" in nest_argv:
        nest_argv.remove("--sli-debug")
        nest_argv.append("--debug")

    initialized = engine.init(nest_argv, __path__[0])

    if initialized:
        if not quiet:
            engine.run("pywelcome")

        # Dirty hack to get tab-completion for models in IPython.
        try:
            __IPYTHON__
        except NameError:
            pass
        else:
            try:
                import keyword
                keyword.kwlist += Models()
            except ImportError:
                pass

    else:
        _kernel.NESTError("Initiatization of NEST failed.")
=======
# Import kernel in __init__ after initializing low-level APIs.
from . import pynestkernel as kernel      # noqa
from .hl_api import *      # noqa
>>>>>>> 2b4bf681


def test():
    """Runs all PyNEST unit tests."""
    from . import tests
    import unittest

    debug = ll_api.get_debug()
    ll_api.set_debug(True)

    runner = unittest.TextTestRunner(verbosity=2)
    runner.run(tests.suite())

<<<<<<< HEAD
    hl_api.set_debug(debug)

from .pynestkernel import *          # noqa
from .lib.hl_api_helper import *     # noqa
from .random.hl_api_random import *  # noqa

# We search through the subdirectory "lib" of the "nest" module
# directory and import the content of all Python files therein into
# the global namespace. This makes the API functions of PyNEST itself
# and those of extra modules available to the user.
for name in os.listdir(os.path.join(os.path.dirname(__file__), "lib")):
    if name.endswith(".py") and not name.startswith('__'):
        exec("from .lib.{0} import *".format(name[:-3]))

if 'DELAY_PYNEST_INIT' not in os.environ:
    init(sys.argv)
=======
    ll_api.set_debug(debug)
>>>>>>> 2b4bf681
<|MERGE_RESOLUTION|>--- conflicted
+++ resolved
@@ -25,218 +25,8 @@
 
 from . import ll_api      # noqa
 
-<<<<<<< HEAD
-# This is a workaround for readline import errors encountered with Anaconda
-# Python running on Ubuntu, when invoked from the terminal
-# "python -c 'import nest'"
-if 'linux' in sys.platform and 'Anaconda' in sys.version:
-    import readline
-
-# This is a workaround to avoid segmentation faults when importing
-# scipy *after* nest. See https://github.com/numpy/numpy/issues/2521
-try:
-    import scipy
-except:
-    pass
-
-# Make MPI-enabled NEST import properly. The underlying problem is that the
-# shared object pynestkernel dynamically opens other libraries that open
-# yet other libraries.
-try:
-    # Python 3.3 and later has flags in os
-    sys.setdlopenflags(os.RTLD_NOW | os.RTLD_GLOBAL)
-except AttributeError:
-    # Python 2.6 and 2.7 have flags in ctypes, but RTLD_NOW may only
-    # be available in dl or DLFCN and is required at least under
-    # Ubuntu 14.04. The latter two are not available under OSX,
-    # but OSX does not have and does not need RTLD_NOW. We therefore
-    # first try dl and DLFCN, then ctypes just for OSX.
-    try:
-        import dl
-        sys.setdlopenflags(dl.RTLD_GLOBAL | dl.RTLD_NOW)
-    except (ImportError, AttributeError):
-        try:
-            import DLFCN
-            sys.setdlopenflags(DLFCN.RTLD_GLOBAL | DLFCN.RTLD_NOW)
-        except (ImportError, AttributeError):
-            import ctypes
-            try:
-                sys.setdlopenflags(ctypes.RTLD_GLOBAL | ctypes.RTLD_NOW)
-            except AttributeError:
-                # We must test this last, since it is the only case without
-                # RTLD_NOW (OSX)
-                sys.setdlopenflags(ctypes.RTLD_GLOBAL)
-
-from . import pynestkernel as _kernel      # noqa
-from .lib import hl_api_helper as hl_api   # noqa
-
-engine = _kernel.NESTEngine()
-
-sli_push = hl_api.sps = engine.push
-sli_pop = hl_api.spp = engine.pop
-hl_api.kernel = _kernel
-
-initialized = False
-
-
-def catching_sli_run(cmd):
-    """Send a command string to the NEST kernel to be executed, catch
-    SLI errors and re-raise them in Python.
-
-    Parameters
-    ----------
-    cmd : str
-        The SLI command to be executed.
-    Raises
-    ------
-    NESTError
-        SLI errors are bubbled to the Python API as NESTErrors.
-    """
-
-    if sys.version_info >= (3, ):
-        def encode(s):
-            return s
-
-        def decode(s):
-            return s
-    else:
-        def encode(s):
-            return s.encode('utf-8')
-
-        def decode(s):
-            return s.decode('utf-8')
-
-    engine.run('{%s} runprotected' % decode(cmd))
-    if not sli_pop():
-        errorname = sli_pop()
-        message = sli_pop()
-        commandname = sli_pop()
-        engine.run('clear')
-        errorstring = '%s in %s%s' % (errorname, commandname, message)
-        raise _kernel.NESTError(encode(errorstring))
-
-sli_run = hl_api.sr = catching_sli_run
-
-
-def sli_func(s, *args, **kwargs):
-    """Convenience function for executing an SLI command s with
-    arguments args.
-
-    This executes the SLI sequence:
-    ``sli_push(args); sli_run(s); y=sli_pop()``
-
-    Parameters
-    ----------
-    s : str
-        Function to call
-    *args
-        Arbitrary number of arguments to pass to the SLI function
-    **kwargs
-        namespace : str
-            The sli code is executed in the given SLI namespace.
-        litconv : bool
-            Convert string args beginning with / to literals.
-
-    Returns
-    -------
-    The function may have multiple return values. The number of return values
-    is determined by the SLI function that was called.
-
-    Examples
-    --------
-    r,q = sli_func('dup rollu add',2,3)
-    r   = sli_func('add',2,3)
-    r   = sli_func('add pop',2,3)
-    l   = sli_func('CreateLayer', {...}, namespace='topology')
-    """
-
-    # check for namespace
-    slifun = 'sli_func'  # version not converting to literals
-    if 'namespace' in kwargs:
-        s = kwargs['namespace'] + ' using ' + s + ' endusing'
-    elif 'litconv' in kwargs:
-        if kwargs['litconv']:
-            slifun = 'sli_func_litconv'
-    elif len(kwargs) > 0:
-        _kernel.NESTError(
-            "'namespace' and 'litconv' are the only valid keyword arguments.")
-
-    sli_push(args)       # push array of arguments on SLI stack
-    sli_push(s)          # push command string
-    sli_run(slifun)      # SLI support code to execute s on args
-    r = sli_pop()        # return value is an array
-
-    if len(r) == 1:      # 1 return value is no tuple
-        return r[0]
-
-    if len(r) != 0:
-        return r
-
-hl_api.sli_func = sli_func
-
-
-def init(argv):
-    """Initializes NEST.
-
-    Parameters
-    ----------
-    argv : list
-        Command line arguments, passed to the NEST kernel
-
-    Raises
-    ------
-    _kernel.NESTError
-    """
-
-    global initialized
-
-    if initialized:
-        raise _kernel.NESTError("NEST already initialized.")
-        return
-
-    quiet = False
-
-    # Some commandline arguments of NEST and Python have the same
-    # name, but different meaning. To avoid unintended behavior, we
-    # handle NEST's arguments here and pass it a modified copy, while
-    # we leave the original list unchanged for further use by the user
-    # or other modules.
-    nest_argv = argv[:]
-
-    if "--quiet" in nest_argv:
-        quiet = True
-        nest_argv.remove("--quiet")
-    if "--debug" in nest_argv:
-        nest_argv.remove("--debug")
-    if "--sli-debug" in nest_argv:
-        nest_argv.remove("--sli-debug")
-        nest_argv.append("--debug")
-
-    initialized = engine.init(nest_argv, __path__[0])
-
-    if initialized:
-        if not quiet:
-            engine.run("pywelcome")
-
-        # Dirty hack to get tab-completion for models in IPython.
-        try:
-            __IPYTHON__
-        except NameError:
-            pass
-        else:
-            try:
-                import keyword
-                keyword.kwlist += Models()
-            except ImportError:
-                pass
-
-    else:
-        _kernel.NESTError("Initiatization of NEST failed.")
-=======
-# Import kernel in __init__ after initializing low-level APIs.
 from . import pynestkernel as kernel      # noqa
 from .hl_api import *      # noqa
->>>>>>> 2b4bf681
 
 
 def test():
@@ -250,23 +40,4 @@
     runner = unittest.TextTestRunner(verbosity=2)
     runner.run(tests.suite())
 
-<<<<<<< HEAD
-    hl_api.set_debug(debug)
-
-from .pynestkernel import *          # noqa
-from .lib.hl_api_helper import *     # noqa
-from .random.hl_api_random import *  # noqa
-
-# We search through the subdirectory "lib" of the "nest" module
-# directory and import the content of all Python files therein into
-# the global namespace. This makes the API functions of PyNEST itself
-# and those of extra modules available to the user.
-for name in os.listdir(os.path.join(os.path.dirname(__file__), "lib")):
-    if name.endswith(".py") and not name.startswith('__'):
-        exec("from .lib.{0} import *".format(name[:-3]))
-
-if 'DELAY_PYNEST_INIT' not in os.environ:
-    init(sys.argv)
-=======
-    ll_api.set_debug(debug)
->>>>>>> 2b4bf681
+    ll_api.set_debug(debug)