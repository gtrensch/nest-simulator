# -*- coding: utf-8 -*-
#
# hl_api_parallel_computing.py
#
# This file is part of NEST.
#
# Copyright (C) 2004 The NEST Initiative
#
# NEST is free software: you can redistribute it and/or modify
# it under the terms of the GNU General Public License as published by
# the Free Software Foundation, either version 2 of the License, or
# (at your option) any later version.
#
# NEST is distributed in the hope that it will be useful,
# but WITHOUT ANY WARRANTY; without even the implied warranty of
# MERCHANTABILITY or FITNESS FOR A PARTICULAR PURPOSE.  See the
# GNU General Public License for more details.
#
# You should have received a copy of the GNU General Public License
# along with NEST.  If not, see <http://www.gnu.org/licenses/>.

"""
Functions for parallel computing
"""

from .hl_api_helper import *


@check_stack
def Rank():
    """Return the MPI rank of the local process.

    .. warning::

        DO NOT USE `Rank` TO EXECUTE ANY FUNCTION IMPORTED FROM THE `nest`
        MODULE ON A SUBSET OF RANKS IN AN MPI-PARALLEL SIMULATION.

        This will lead to unpredictable behavior. Symptoms may be an
        error message about non-synchronous global random number generators
        or deadlocks during simulation. In the worst case, the simulation
        may complete but generate nonsensical results.

    Returns
    -------
    int :
        MPI rank of the local process

    See Also
    --------
    NumProcesses

    KEYWORDS:
    """

    sr("Rank")
    return spp()


@check_stack
def NumProcesses():
    """Return the overall number of MPI processes.

    Returns
    -------
    int :
        Number of overall MPI processes

    See Also
    --------
    Rank

    KEYWORDS:
    """

    sr("NumProcesses")
    return spp()


@check_stack
<<<<<<< HEAD
def SetNumRecProcesses(nrp):
    """Set the number of recording MPI processes.

    Usually, spike detectors are distributed over all processes and record
    from local neurons only. If a number of processes is dedicated to spike
    detection, each spike detector is hosted on one of these processes and
    records globally from all simulating processes.

    The number of recording MPI processes has to be lower than the total number
    of MPI processes.

    Parameters
    ----------
    nrp : int
        Number of recording MPI processes

    Raises
    ------
    NESTError
        if `nrp` is not smaller than total number of processes

    KEYWORDS:
    """

    sr("%d SetNumRecProcesses" % nrp)


@check_stack
=======
>>>>>>> 2aa4ccce
def SetAcceptableLatency(port_name, latency):
    """Set the acceptable latency (in ms) for a MUSIC port.

    Note that you need to have compiled NEST with MUSIC for this to work.

    Parameters
    ----------
    port_name : str
        MUSIC port to set latency for
    latency : float
        Latency in ms

    See Also
    --------
    SetMaxBuffered

    KEYWORDS:
    """

    sps(kernel.SLILiteral(port_name))
    sps(latency)
    sr("SetAcceptableLatency")


@check_stack
def SetMaxBuffered(port_name, size):
    """Set the maximum buffer size for a MUSIC port.

    Note that you need to have compiled NEST with MUSIC for this to work.

    Parameters
    ----------
    port_name : str
        MUSIC port to set buffer size for
    size : int
        Buffer size

    See Also
    --------
    SetAcceptableLatency

    KEYWORDS:
    """

    sps(kernel.SLILiteral(port_name))
    sps(size)
    sr("SetMaxBuffered")<|MERGE_RESOLUTION|>--- conflicted
+++ resolved
@@ -30,26 +30,20 @@
 def Rank():
     """Return the MPI rank of the local process.
 
-    .. warning::
-
-        DO NOT USE `Rank` TO EXECUTE ANY FUNCTION IMPORTED FROM THE `nest`
-        MODULE ON A SUBSET OF RANKS IN AN MPI-PARALLEL SIMULATION.
-
-        This will lead to unpredictable behavior. Symptoms may be an
-        error message about non-synchronous global random number generators
-        or deadlocks during simulation. In the worst case, the simulation
-        may complete but generate nonsensical results.
-
     Returns
     -------
-    int :
+    int:
         MPI rank of the local process
 
-    See Also
-    --------
-    NumProcesses
+    Note
+    ----
+    DO NOT USE Rank() TO EXECUTE ANY FUNCTION IMPORTED FROM THE nest
+    MODULE ON A SUBSET OF RANKS IN AN MPI-PARALLEL SIMULATION.
 
-    KEYWORDS:
+    This will lead to unpredictable behavior. Symptoms may be an
+    error message about non-synchronous global random number generators
+    or deadlocks during simulation. In the worst case, the simulation
+    may complete but generate nonsensical results.
     """
 
     sr("Rank")
@@ -62,14 +56,8 @@
 
     Returns
     -------
-    int :
+    int:
         Number of overall MPI processes
-
-    See Also
-    --------
-    Rank
-
-    KEYWORDS:
     """
 
     sr("NumProcesses")
@@ -77,41 +65,8 @@
 
 
 @check_stack
-<<<<<<< HEAD
-def SetNumRecProcesses(nrp):
-    """Set the number of recording MPI processes.
-
-    Usually, spike detectors are distributed over all processes and record
-    from local neurons only. If a number of processes is dedicated to spike
-    detection, each spike detector is hosted on one of these processes and
-    records globally from all simulating processes.
-
-    The number of recording MPI processes has to be lower than the total number
-    of MPI processes.
-
-    Parameters
-    ----------
-    nrp : int
-        Number of recording MPI processes
-
-    Raises
-    ------
-    NESTError
-        if `nrp` is not smaller than total number of processes
-
-    KEYWORDS:
-    """
-
-    sr("%d SetNumRecProcesses" % nrp)
-
-
-@check_stack
-=======
->>>>>>> 2aa4ccce
 def SetAcceptableLatency(port_name, latency):
     """Set the acceptable latency (in ms) for a MUSIC port.
-
-    Note that you need to have compiled NEST with MUSIC for this to work.
 
     Parameters
     ----------
@@ -119,12 +74,6 @@
         MUSIC port to set latency for
     latency : float
         Latency in ms
-
-    See Also
-    --------
-    SetMaxBuffered
-
-    KEYWORDS:
     """
 
     sps(kernel.SLILiteral(port_name))
@@ -136,20 +85,12 @@
 def SetMaxBuffered(port_name, size):
     """Set the maximum buffer size for a MUSIC port.
 
-    Note that you need to have compiled NEST with MUSIC for this to work.
-
     Parameters
     ----------
     port_name : str
         MUSIC port to set buffer size for
     size : int
         Buffer size
-
-    See Also
-    --------
-    SetAcceptableLatency
-
-    KEYWORDS:
     """
 
     sps(kernel.SLILiteral(port_name))
