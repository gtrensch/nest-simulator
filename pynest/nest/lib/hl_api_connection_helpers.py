# -*- coding: utf-8 -*-
#
# hl_api_connection_helpers.py
#
# This file is part of NEST.
#
# Copyright (C) 2004 The NEST Initiative
#
# NEST is free software: you can redistribute it and/or modify
# it under the terms of the GNU General Public License as published by
# the Free Software Foundation, either version 2 of the License, or
# (at your option) any later version.
#
# NEST is distributed in the hope that it will be useful,
# but WITHOUT ANY WARRANTY; without even the implied warranty of
# MERCHANTABILITY or FITNESS FOR A PARTICULAR PURPOSE.  See the
# GNU General Public License for more details.
#
# You should have received a copy of the GNU General Public License
# along with NEST.  If not, see <http://www.gnu.org/licenses/>.

"""
These are helper functions to ease the definition of the
Connect function.
"""

import numpy

from ..ll_api import *
from .. import pynestkernel as kernel
from .hl_api_types import Mask, Parameter

__all__ = [
    '_connect_layers_needed',
    '_connect_spatial',
    '_process_conn_spec',
    '_process_spatial_projections',
    '_process_syn_spec',
]


def _process_conn_spec(conn_spec):
    """Processes the connectivity specifications from None, string or dictionary to a dictionary."""
    if conn_spec is None:
        # Get default conn_spec
        sr('/Connect /conn_spec GetOption')
        return spp()
    elif isinstance(conn_spec, str):
        processed_conn_spec = {'rule': conn_spec}
        return processed_conn_spec
    elif isinstance(conn_spec, dict):
        return conn_spec
    else:
        raise TypeError("conn_spec must be a string or dict")


def _process_syn_spec(syn_spec, conn_spec, prelength, postlength, connect_np_arrays):
    """Processes the synapse specifications from None, string or dictionary to a dictionary."""
    if syn_spec is None:
        return syn_spec
    rule = conn_spec['rule']
    if isinstance(syn_spec, str):
        return kernel.SLILiteral(syn_spec)
    elif isinstance(syn_spec, dict):
        for key, value in syn_spec.items():
            # if value is a list, it is converted to a numpy array
            if isinstance(value, (list, tuple)):
                value = numpy.asarray(value)

            if isinstance(value, (numpy.ndarray, numpy.generic)):
                if len(value.shape) == 1:
                    if rule == 'one_to_one':
                        if value.shape[0] != prelength:
                            if connect_np_arrays:
                                raise kernel.NESTError(
                                    "'{}' has to be an array of dimension {}.".format(key, prelength))
                            else:
                                raise kernel.NESTError(
                                    "'{}' has to be an array of dimension {}, a scalar or a dictionary.".format(
                                        key, prelength))
                        else:
                            syn_spec[key] = value
                    elif rule == 'fixed_total_number':
                        if ('N' in conn_spec and value.shape[0] != conn_spec['N']):
                            raise kernel.NESTError(
<<<<<<< HEAD
                                "'{}' has to be an array of dimension {}, a scalar or a dictionary".format(
                                    key, conn_spec['N']))
=======
                                "'" + key + "' has to be an array of "
                                "dimension " + str(conn_spec['N']) + ", a "
                                "scalar or a dictionary.")
                        else:
                            syn_spec[key] = value
>>>>>>> 2579f082
                    else:
                        raise kernel.NESTError(
                            "'{}' has the wrong type. One-dimensional parameter arrays can only ".format(key) +
                            "be used in conjunction with rule 'one_to_one' or 'fixed_total_number'.")

                elif len(value.shape) == 2:
                    if rule == 'all_to_all':
                        if value.shape[0] != postlength or value.shape[1] != prelength:

                            raise kernel.NESTError(
                                "'{}' has to be an array of dimension {}x{} ".format(key, postlength, prelength) +
                                "(n_target x n_sources), a scalar or a dictionary.")
                        else:
                            syn_spec[key] = value.flatten()
                    elif rule == 'fixed_indegree':
                        indegree = conn_spec['indegree']
                        if value.shape[0] != postlength or \
                                value.shape[1] != indegree:
                            raise kernel.NESTError(
                                "'{}' has to be an array of dimension {}x{} ".format(key, postlength, indegree) +
                                "(n_target x indegree), a scalar or a dictionary.")
                        else:
                            syn_spec[key] = value.flatten()
                    elif rule == 'fixed_outdegree':
                        outdegree = conn_spec['outdegree']
                        if value.shape[0] != prelength or \
                                value.shape[1] != outdegree:
                            raise kernel.NESTError(
                                "'{}' has to be an array of dimension {}x{} ".format(key, prelength, outdegree) +
                                "(n_sources x outdegree), a scalar or a dictionary.")
                        else:
                            syn_spec[key] = value.flatten()
                    else:
                        raise kernel.NESTError(
                            "'{}' has the wrong type. Two-dimensional parameter arrays can only be ".format(key) +
                            "used in conjunction with rules 'all_to_all', 'fixed_indegree' or fixed_outdegree'.")
        return syn_spec
    else:
        raise TypeError("syn_spec must be a string or dict")


def _process_spatial_projections(conn_spec, syn_spec):
    """
    Processes the connection and synapse specifications to a single dictionary
    for the SLI function `ConnectLayers`.
    """
    allowed_conn_spec_keys = ['mask', 'allow_multapses', 'allow_autapses', 'rule',
                              'indegree', 'outdegree', 'p', 'use_on_source', 'allow_oversized_mask']
    allowed_syn_spec_keys = ['weight', 'delay', 'synapse_model']
    for key in conn_spec.keys():
        if key not in allowed_conn_spec_keys:
            raise ValueError(
                "'{}' is not allowed in conn_spec when connecting with mask or kernel".format(key))

    projections = {}
    projections.update(conn_spec)
    if 'p' in conn_spec:
        projections['kernel'] = projections.pop('p')
    if syn_spec is not None:
        for key in syn_spec.keys():
            if key not in allowed_syn_spec_keys:
                raise ValueError("'{}' is not allowed in syn_spec when connecting with mask or kernel".format(key))
        projections.update(syn_spec)

    if conn_spec['rule'] == 'fixed_indegree':
        if 'use_on_source' in conn_spec:
            raise ValueError("'use_on_source' can only be set when using pairwise_bernoulli")
        projections['connection_type'] = 'pairwise_bernoulli_on_source'
        projections['number_of_connections'] = projections.pop('indegree')
    elif conn_spec['rule'] == 'fixed_outdegree':
        if 'use_on_source' in conn_spec:
            raise ValueError("'use_on_source' can only be set when using pairwise_bernoulli")
        projections['connection_type'] = 'pairwise_bernoulli_on_target'
        projections['number_of_connections'] = projections.pop('outdegree')
    elif conn_spec['rule'] == 'pairwise_bernoulli':
        if ('use_on_source' in conn_spec and
                conn_spec['use_on_source']):
            projections['connection_type'] = 'pairwise_bernoulli_on_source'
            projections.pop('use_on_source')
        else:
            projections['connection_type'] = 'pairwise_bernoulli_on_target'
            if 'use_on_source' in projections:
                projections.pop('use_on_source')
    else:
        raise kernel.NESTError("When using kernel or mask, the only possible connection rules are "
                               "'pairwise_bernoulli', 'fixed_indegree', or 'fixed_outdegree'")
    projections.pop('rule')
    return projections


def _connect_layers_needed(conn_spec, syn_spec):
    """Determins if connection has to be made with the SLI function `ConnectLayers`."""
    if isinstance(conn_spec, dict):
        # If a conn_spec entry is based on spatial properties, we must use ConnectLayers.
        for key, item in conn_spec.items():
            if isinstance(item, Parameter) and item.is_spatial():
                return True
        # We must use ConnectLayers in some additional cases.
        rule_is_bernoulli = 'pairwise_bernoulli' in str(conn_spec['rule'])
        if ('mask' in conn_spec or
                ('p' in conn_spec and not rule_is_bernoulli) or
                'use_on_source' in conn_spec):
            return True
    # If a syn_spec entry is based on spatial properties, we must use ConnectLayers.
    if isinstance(syn_spec, dict):
        for key, item in syn_spec.items():
            if isinstance(item, Parameter) and item.is_spatial():
                return True
    # If we get here, there is not need to use ConnectLayers.
    return False


def _connect_spatial(pre, post, projections):
    """Connect `pre` to `post` using the specifications in `projections` with the SLI function `ConnectLayers`."""
    # Replace python classes with SLI datums
    def fixdict(d):
        d = d.copy()
        for k, v in d.items():
            if isinstance(v, dict):
                d[k] = fixdict(v)
            elif isinstance(v, Mask) or isinstance(v, Parameter):
                d[k] = v._datum
        return d

    projections = fixdict(projections)
    sps(projections)
    sr('ConnectLayers')<|MERGE_RESOLUTION|>--- conflicted
+++ resolved
@@ -83,16 +83,10 @@
                     elif rule == 'fixed_total_number':
                         if ('N' in conn_spec and value.shape[0] != conn_spec['N']):
                             raise kernel.NESTError(
-<<<<<<< HEAD
                                 "'{}' has to be an array of dimension {}, a scalar or a dictionary".format(
                                     key, conn_spec['N']))
-=======
-                                "'" + key + "' has to be an array of "
-                                "dimension " + str(conn_spec['N']) + ", a "
-                                "scalar or a dictionary.")
                         else:
                             syn_spec[key] = value
->>>>>>> 2579f082
                     else:
                         raise kernel.NESTError(
                             "'{}' has the wrong type. One-dimensional parameter arrays can only ".format(key) +
