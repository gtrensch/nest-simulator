--- conflicted
+++ resolved
@@ -24,11 +24,7 @@
 """
 
 import os
-<<<<<<< HEAD
-from .random.hl_api_random import *
-=======
 import sys
->>>>>>> b8f0fe38
 
 # We search through the subdirectory "lib" of the "nest" module
 # directory and import the content of all Python files therein into
@@ -86,6 +82,10 @@
 _import_libs(__file__, globals(),
              'lib', 'lib',
              _ignore_modules)
+# Do the same with files in random folder
+_import_libs(__file__, globals(),
+             'random', 'random',
+             _ignore_modules)
 ############################
 
 # With '__all__' we provide an explicit index of the package. Without any
