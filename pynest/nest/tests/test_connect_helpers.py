--- conflicted
+++ resolved
@@ -101,25 +101,13 @@
     sources = connections.get('source')
     targets = connections.get('target')
     index_dic = {}
-<<<<<<< HEAD
-    pop1 = np.asarray(pop1)
-    pop2 = np.asarray(pop2)
-    for node in pop1:
-        index_dic[node] = np.where(pop1 == node)[0][0]
-    for node in pop2:
-        index_dic[node] = np.where(pop2 == node)[0][0]
-    for counter, source in enumerate(sources):
-        source_id = source
-        target_id = targets[counter]
-=======
     for count, node in enumerate(pop1):
         index_dic[node] = count
     for count, node in enumerate(pop2):
         index_dic[node] = count
-    for conn in connections:
-        source_id = conn[0]
-        target_id = conn[1]
->>>>>>> 0a5f41a5
+    for counter, source in enumerate(sources):
+        source_id = source
+        target_id = targets[counter]
         M[index_dic[target_id]][index_dic[source_id]] += 1
     return M
 
@@ -137,27 +125,13 @@
     targets = connections.get('target')
     weights = connections.get(label)
     index_dic = {}
-<<<<<<< HEAD
-    pop1 = np.asarray(pop1)
-    pop2 = np.asarray(pop2)
-    for node in pop1:
-        index_dic[node] = np.where(pop1 == node)[0][0]
-    for node in pop2:
-        index_dic[node] = np.where(pop2 == node)[0][0]
-    for counter, weight in enumerate(weights):
-        source_id = sources[counter]
-        target_id = targets[counter]
-=======
     for count, node in enumerate(pop1):
         index_dic[node] = count
     for count, node in enumerate(pop2):
         index_dic[node] = count
-    for conn in connections:
-        source_id = conn[0]
-        target_id = conn[1]
-        weight = nest.GetStatus(nest.GetConnections(
-            [source_id], [target_id]))[0][label]
->>>>>>> 0a5f41a5
+    for counter, weight in enumerate(weights):
+        source_id = sources[counter]
+        target_id = targets[counter]
         M[index_dic[target_id]][index_dic[source_id]] += weight
     return M
 
