# -*- coding: utf-8 -*-
#
# test_refractory.py
#
# This file is part of NEST.
#
# Copyright (C) 2004 The NEST Initiative
#
# NEST is free software: you can redistribute it and/or modify
# it under the terms of the GNU General Public License as published by
# the Free Software Foundation, either version 2 of the License, or
# (at your option) any later version.
#
# NEST is distributed in the hope that it will be useful,
# but WITHOUT ANY WARRANTY; without even the implied warranty of
# MERCHANTABILITY or FITNESS FOR A PARTICULAR PURPOSE.  See the
# GNU General Public License for more details.
#
# You should have received a copy of the GNU General Public License
# along with NEST.  If not, see <http://www.gnu.org/licenses/>.

import unittest

import numpy as np

import nest

"""
Assert that all neuronal models that have a refractory period implement it
correctly (except for Hodgkin-Huxley models which cannot be tested).

Details
-------
Submit the neuron to a constant excitatory current so that it spikes in the
[0, 50] ms.
A ``spike_detector`` is used to detect the time at which the neuron spikes and
a ``voltmeter`` is then used to make sure the voltage is clamped to ``V_reset``
during exactly ``t_ref``.

For neurons that do not clamp the potential, use a very large current to
<<<<<<< HEAD
trigger immediate spiking.

For untested models please see the ignore_model list.
=======
trigger immediate spiking

Untested models
---------------
* ``gif_pop_psc_exp``
* ``hh_cond_exp_traub``
* ``hh_cond_beta_gap_traub``
* ``hh_psc_alpha``
* ``hh_psc_alpha_gap``
* ``iaf_psc_exp_ps_lossless``
* ``sli_neuron``
* ``siegert_neuron``
>>>>>>> 8b70004e
"""


# --------------------------------------------------------------------------- #
#  Models, specific parameters
# --------------------------------------------------------------------------- #

# Neurons that must be tested through a high current to spike immediately
# (t_ref = interspike)
neurons_interspike = [
    "amat2_psc_exp",
    "ht_neuron",
    "mat2_psc_exp",
]

neurons_interspike_ps = [
    "iaf_psc_alpha_canon",
    "iaf_psc_alpha_ps",
    "iaf_psc_delta_ps",
    "iaf_psc_exp_ps",
]

# Models that first clamp the membrane potential at a higher value
neurons_with_clamping = [
    "aeif_psc_delta_clopath",
]

# Multi-compartment models
mc_models = [
    "iaf_cond_alpha_mc",
]

# Models that cannot be tested
ignore_model = [
<<<<<<< HEAD
    "aeif_cond_alpha_RK5",      # This one is faulty and will be removed
    "gif_pop_psc_exp",          # This one commits spikes at same time
    "hh_cond_exp_traub",        # This one does not support V_reset
    "hh_cond_beta_gap_traub",   # This one does not support V_reset
    "hh_psc_alpha",             # This one does not support V_reset
    "hh_psc_alpha_clopath",     # This one does not support V_reset
    "hh_psc_alpha_gap",         # This one does not support V_reset
    "pp_cond_exp_mc_urbanczik",  # This one does not support V_reset
    "iaf_psc_exp_ps_lossless",  # This one use presice times
    "sli_neuron",               # This one is not optimal for PyNEST
    "siegert_neuron",           # This one does not connect to voltmeter
    "step_rate_generator"       # No regular neuron model
=======
     "gif_pop_psc_exp",          # This one commits spikes at same time
     "hh_cond_exp_traub",        # This one does not support V_reset
     "hh_cond_beta_gap_traub",   # This one does not support V_reset
     "hh_psc_alpha",             # This one does not support V_reset
     "hh_psc_alpha_clopath",     # This one does not support V_reset
     "hh_psc_alpha_gap",         # This one does not support V_reset
     "iaf_psc_exp_ps_lossless",  # This one use presice times
     "sli_neuron",               # This one is not optimal for PyNEST
     "siegert_neuron",           # This one does not connect to voltmeter
     "step_rate_generator"       # No regular neuron model
>>>>>>> 8b70004e
]

tested_models = [m for m in nest.Models("nodes") if (nest.GetDefaults(
                 m, "element_type") == "neuron" and m not in ignore_model)]

# Additional parameters for the connector
add_connect_param = {
    "iaf_cond_alpha_mc": {"receptor_type": 7},
}


# --------------------------------------------------------------------------- #
#  Simulation time and refractory time limits
# --------------------------------------------------------------------------- #

simtime = 100
resolution = 0.1


# --------------------------------------------------------------------------- #
#  Test class
# --------------------------------------------------------------------------- #


class TestRefractoryCase(unittest.TestCase):
    """
    Check the correct implementation of refractory time in all neuronal models.
    """

    def reset(self):
        nest.ResetKernel()

        msd = 123456
        N_vp = nest.GetKernelStatus(['total_num_virtual_procs'])[0]

        nest.SetKernelStatus({
            'resolution': resolution,
            'grng_seed': msd + N_vp,
            'rng_seeds': range(msd + N_vp + 1, msd + 2 * N_vp + 1)})

    def compute_reftime(self, model, sd, vm, neuron):
        '''
        Compute the refractory time of the neuron.

        Parameters
        ----------
        model : str
          Name of the neuronal model.
        sd : tuple
            node ID of the spike detector.
        vm : tuple
            node ID of the voltmeter.
        neuron : tuple
            node ID of the recorded neuron.

        Returns
        -------
        t_ref_sim : double
            Value of the simulated refractory period.
        '''
        spike_times = nest.GetStatus(sd, "events")[0]["times"]

        if model in neurons_interspike:
            # Spike emitted at next timestep so substract resolution
            return spike_times[1]-spike_times[0]-resolution
        elif model in neurons_interspike_ps:
            return spike_times[1]-spike_times[0]
        else:
            Vr = nest.GetStatus(neuron, "V_reset")[0]
            times = nest.GetStatus(vm, "events")[0]["times"]

            # Index of the 2nd spike
            idx_max = np.argwhere(times == spike_times[1])[0][0]
            name_Vm = "V_m.s" if model in mc_models else "V_m"
            Vs = nest.GetStatus(vm, "events")[0][name_Vm]

            # Get the index at which the spike occured
            idx_spike = np.argwhere(times == spike_times[0])[0][0]

            # Find end of refractory period between 1st and 2nd spike
            idx_end = np.where(
                np.isclose(Vs[idx_spike:idx_max], Vr, 1e-6))[0][-1]
            t_ref_sim = idx_end * resolution

            return t_ref_sim

    def test_refractory_time(self):
        '''
        Check that refractory time implementation is correct.
        '''
        for model in tested_models:
            self.reset()

            if "t_ref" not in nest.GetDefaults(model):
                continue

            # Randomly set a refractory period
            t_ref = 1.7
            # Create the neuron and devices
            nparams = {"t_ref": t_ref}
            neuron = nest.Create(model, params=nparams)

            name_Vm = "V_m.s" if model in mc_models else "V_m"
            vm_params = {"interval": resolution, "record_from": [name_Vm]}
            vm = nest.Create("voltmeter", params=vm_params)
            sd = nest.Create("spike_detector")
            cg = nest.Create("dc_generator", params={"amplitude": 1200.})

            # For models that do not clamp V_m, use very large current to
            # trigger almost immediate spiking => t_ref almost equals
            # interspike
            if model in neurons_interspike_ps:
                nest.SetStatus(cg, "amplitude", 10000000.)
            elif model == 'ht_neuron':
                # ht_neuron use too long time with a very large amplitude
                nest.SetStatus(cg, "amplitude", 2000.)
            elif model in neurons_interspike:
                nest.SetStatus(cg, "amplitude", 15000.)

            # Connect them and simulate
            nest.Connect(vm, neuron)
            nest.Connect(cg, neuron, syn_spec=add_connect_param.get(model, {}))
            nest.Connect(neuron, sd)

            nest.Simulate(simtime)

            # Get and compare t_ref
            t_ref_sim = self.compute_reftime(model, sd, vm, neuron)

            if model in neurons_with_clamping:
                t_ref_sim = t_ref_sim - nest.GetStatus(neuron, "t_clamp")[0]

            # Approximate result for precise spikes (interpolation error)
            if model in neurons_interspike_ps:
                self.assertAlmostEqual(t_ref, t_ref_sim, places=3,
                                       msg='''Error in model {}:
                                       {} != {}'''.format(
                                           model, t_ref, t_ref_sim))
            else:
                self.assertAlmostEqual(t_ref, t_ref_sim,
                                       msg='''Error in model {}:
                                       {} != {}'''.format(
                                           model, t_ref, t_ref_sim))


# --------------------------------------------------------------------------- #
#  Run the comparisons
# --------------------------------------------------------------------------- #

def suite():
    return unittest.makeSuite(TestRefractoryCase, "test")


def run():
    runner = unittest.TextTestRunner(verbosity=2)
    runner.run(suite())


if __name__ == '__main__':
    run()<|MERGE_RESOLUTION|>--- conflicted
+++ resolved
@@ -38,24 +38,9 @@
 during exactly ``t_ref``.
 
 For neurons that do not clamp the potential, use a very large current to
-<<<<<<< HEAD
 trigger immediate spiking.
 
 For untested models please see the ignore_model list.
-=======
-trigger immediate spiking
-
-Untested models
----------------
-* ``gif_pop_psc_exp``
-* ``hh_cond_exp_traub``
-* ``hh_cond_beta_gap_traub``
-* ``hh_psc_alpha``
-* ``hh_psc_alpha_gap``
-* ``iaf_psc_exp_ps_lossless``
-* ``sli_neuron``
-* ``siegert_neuron``
->>>>>>> 8b70004e
 """
 
 
@@ -90,31 +75,17 @@
 
 # Models that cannot be tested
 ignore_model = [
-<<<<<<< HEAD
-    "aeif_cond_alpha_RK5",      # This one is faulty and will be removed
     "gif_pop_psc_exp",          # This one commits spikes at same time
     "hh_cond_exp_traub",        # This one does not support V_reset
     "hh_cond_beta_gap_traub",   # This one does not support V_reset
     "hh_psc_alpha",             # This one does not support V_reset
     "hh_psc_alpha_clopath",     # This one does not support V_reset
     "hh_psc_alpha_gap",         # This one does not support V_reset
-    "pp_cond_exp_mc_urbanczik",  # This one does not support V_reset
+    "pp_cond_exp_mc_urbanczik", # This one does not support V_reset
     "iaf_psc_exp_ps_lossless",  # This one use presice times
     "sli_neuron",               # This one is not optimal for PyNEST
     "siegert_neuron",           # This one does not connect to voltmeter
     "step_rate_generator"       # No regular neuron model
-=======
-     "gif_pop_psc_exp",          # This one commits spikes at same time
-     "hh_cond_exp_traub",        # This one does not support V_reset
-     "hh_cond_beta_gap_traub",   # This one does not support V_reset
-     "hh_psc_alpha",             # This one does not support V_reset
-     "hh_psc_alpha_clopath",     # This one does not support V_reset
-     "hh_psc_alpha_gap",         # This one does not support V_reset
-     "iaf_psc_exp_ps_lossless",  # This one use presice times
-     "sli_neuron",               # This one is not optimal for PyNEST
-     "siegert_neuron",           # This one does not connect to voltmeter
-     "step_rate_generator"       # No regular neuron model
->>>>>>> 8b70004e
 ]
 
 tested_models = [m for m in nest.Models("nodes") if (nest.GetDefaults(
