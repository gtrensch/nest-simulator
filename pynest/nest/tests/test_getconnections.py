# -*- coding: utf-8 -*-
#
# test_getconnections.py
#
# This file is part of NEST.
#
# Copyright (C) 2004 The NEST Initiative
#
# NEST is free software: you can redistribute it and/or modify
# it under the terms of the GNU General Public License as published by
# the Free Software Foundation, either version 2 of the License, or
# (at your option) any later version.
#
# NEST is distributed in the hope that it will be useful,
# but WITHOUT ANY WARRANTY; without even the implied warranty of
# MERCHANTABILITY or FITNESS FOR A PARTICULAR PURPOSE.  See the
# GNU General Public License for more details.
#
# You should have received a copy of the GNU General Public License
# along with NEST.  If not, see <http://www.gnu.org/licenses/>.

"""
GetConnections
"""

import unittest
import nest


@nest.ll_api.check_stack
class GetConnectionsTestCase(unittest.TestCase):
    """Find connections and test if values can be set."""

    def test_GetConnections(self):
        """GetConnections"""

        nest.ResetKernel()

        a = nest.Create("iaf_psc_alpha", 3)
        nest.Connect(a, a)
        c1 = nest.GetConnections(a)
        c2 = nest.GetConnections(a, synapse_model="static_synapse")
        self.assertEqual(c1, c2)

        weights = (2.0, 3.0, 4.0, 5.0, 6.0, 7.0, 8.0, 9.0, 10.0)
        d1 = tuple({"weight": w} for w in weights)

        c3 = nest.GetConnections(a, a)
        nest.SetStatus(c3, d1)
        s1 = nest.GetStatus(c3, "weight")
        self.assertEqual(s1, weights)

        c4 = nest.GetConnections()
        self.assertEqual(c1, c4)

<<<<<<< HEAD
        weights = (11.0, 12.0, 13.0, 14.0, 15.0, 16.0, 17.0, 18.0, 19.0)
        d1 = tuple({"weight": w} for w in weights)

        c5 = nest.GetConnections(a, a)
        c5.set(d1)
        s2 = c5.get('weight')
        self.assertEqual(s2, list(weights))

        c6 = nest.GetConnections()
        self.assertEqual(c1, c6)
=======
    def test_GetConnectionsTargetModels(self):
        """GetConnections iterating models for target"""
        for model in nest.Models():
            alpha = nest.Create('iaf_psc_alpha')
            try:
                other = nest.Create(model)
                nest.Connect(alpha, other)
            except nest.kernel.NESTError:
                # If we can't create a node with this model, or connect
                # to a node of this model, we ignore it.
                continue
            conns = nest.GetConnections(alpha, other)
            self.assertEqual(
                len(conns), 1,
                'Failed to get connection with target model {}'.format(model))

    def test_GetConnectionsSourceModels(self):
        """GetConnections iterating models for source"""
        for model in nest.Models():
            alpha = nest.Create('iaf_psc_alpha')
            try:
                other = nest.Create(model)
                nest.Connect(other, alpha)
            except nest.kernel.NESTError:
                # If we can't create a node with this model, or connect
                # to a node of this model, we ignore it.
                continue
            conns = nest.GetConnections(other, alpha)
            self.assertEqual(
                len(conns), 1,
                'Failed to get connection with source model {}'.format(model))
>>>>>>> d59fdbb0


def suite():

    suite = unittest.makeSuite(GetConnectionsTestCase, 'test')
    return suite


def run():
    runner = unittest.TextTestRunner(verbosity=2)
    runner.run(suite())


if __name__ == "__main__":
    run()<|MERGE_RESOLUTION|>--- conflicted
+++ resolved
@@ -53,7 +53,6 @@
         c4 = nest.GetConnections()
         self.assertEqual(c1, c4)
 
-<<<<<<< HEAD
         weights = (11.0, 12.0, 13.0, 14.0, 15.0, 16.0, 17.0, 18.0, 19.0)
         d1 = tuple({"weight": w} for w in weights)
 
@@ -64,7 +63,7 @@
 
         c6 = nest.GetConnections()
         self.assertEqual(c1, c6)
-=======
+
     def test_GetConnectionsTargetModels(self):
         """GetConnections iterating models for target"""
         for model in nest.Models():
@@ -96,7 +95,6 @@
             self.assertEqual(
                 len(conns), 1,
                 'Failed to get connection with source model {}'.format(model))
->>>>>>> d59fdbb0
 
 
 def suite():
