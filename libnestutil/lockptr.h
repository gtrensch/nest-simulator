--- conflicted
+++ resolved
@@ -114,11 +114,7 @@
     ~PointerObject()
     {
       assert( not locked );
-<<<<<<< HEAD
-      if ( pointee && deletable && ( not locked ) )
-=======
-      if ( ( pointee != NULL ) and deletable and not locked )
->>>>>>> 52ff016e
+      if ( pointee and deletable and not locked )
       {
         delete pointee;
       }
