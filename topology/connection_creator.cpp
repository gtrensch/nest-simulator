--- conflicted
+++ resolved
@@ -111,13 +111,7 @@
     }
     else
     {
-<<<<<<< HEAD
-      throw BadProperty( "ConnectLayers cannot handle parameter '"
-        + dit->first.toString() + "'." );
-=======
-
       throw BadProperty( "ConnectLayers cannot handle parameter '" + dit->first.toString() + "'." );
->>>>>>> 4a0b53df
     }
   }
 
@@ -170,8 +164,7 @@
   dummy_param_dicts_.resize( kernel().vp_manager.get_num_threads() );
 #pragma omp parallel
   {
-    dummy_param_dicts_.at( kernel().vp_manager.get_thread_id() ) =
-      new Dictionary();
+    dummy_param_dicts_.at( kernel().vp_manager.get_thread_id() ) = new Dictionary();
   }
 }
 
