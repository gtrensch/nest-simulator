/*
 *  microcircuit.sli
 *
 *  This file is part of NEST.
 *
 *  Copyright (C) 2004 The NEST Initiative
 *
 *  NEST is free software: you can redistribute it and/or modify
 *  it under the terms of the GNU General Public License as published by
 *  the Free Software Foundation, either version 2 of the License, or
 *  (at your option) any later version.
 *
 *  NEST is distributed in the hope that it will be useful,
 *  but WITHOUT ANY WARRANTY; without even the implied warranty of
 *  MERCHANTABILITY or FITNESS FOR A PARTICULAR PURPOSE.  See the
 *  GNU General Public License for more details.
 *
 *  You should have received a copy of the GNU General Public License
 *  along with NEST.  If not, see <http://www.gnu.org/licenses/>.
 *
 */

% autorun=true

/*
    Implementation of the multi-layered local cortical network model by

    Potjans, Tobias C. and Diesmann, Markus (2014) The cell-type specific
    cortical microcircuit: relating structure and activity in a full-scale
    spiking network model. Cerebral Cortex. doi:10.1093/cercor/bhs358.

    The script defines and executes the following functions in the given sequence:
    1. CheckParameters
    2. PrepareSimulation
    3. DerivedParameters
    4. CreateNetworkNodes
    5. WritenodeIDsToFile
    6. ConnectNetworkNodes

    Please see the file README.txt for details.
*/

% CheckParameters - This function perfoms a (non-exhaustive) check of
% parameter dimensions and values.
%
% In particular, the following is checked:
%   - Is the model of type /iaf_psc_exp?
%   - Do dimensions of the given probablity matrix match
%   - Are the numbers/fractions of neurons to record from
%     compatible with the network size
%
/CheckParameters
{
    neuron_model /iaf_psc_exp eq not {
	Rank 0 eq {
           M_WARNING (CheckParameters)
           (Unexpected neuron type: ) neuron_model cvs join
           (. Script is tuned to /iaf_psc_exp neurons.) join
           message
	} if
    } if

    /vm0_type_options <(original) (optimized)> def
    Vm0_type (original) eq not
    {
        Vm0_type (optimized) eq not
        {

           M_WARNING (CheckParameters)
           (') Vm0_type join
           (' is not a valid option, replacing it with ') join
           vm0_type_options 0 get join
           ('; Valid options are ') join
           vm0_type_options 0 get join
           (' and ') join
           vm0_type_options 1 get join
           (') join
           message

           % reset variable to (original)
           /Vm0_type vm0_type_options 0 get def
        } if
    } if

    /n_layers full_scale_n_neurons length def
    /n_pops_per_layer full_scale_n_neurons Dimensions 1 get def

    conn_probs Dimensions 0 get
    n_layers n_pops_per_layer mul
    eq not {
	M_ERROR (CheckParameters)
	(/conn_probs does not contain /nlayers * /n_pops_per_layer rows)
	message raiseerror
    } if

    conn_probs Dimensions 1 get
    n_layers n_pops_per_layer mul
    eq not  {
	M_ERROR (CheckParameters)
	(/conn_probs does not contain /nlayers * /n_pops_per_layer columns)
	message raiseerror
    } if

    record_fraction_neurons_spikes
    {
        frac_rec_spikes 1 gt
        {
	    M_ERROR (CheckParameters)
	    (/frac_rec_spikes must be between 0 and 1.)
	    message raiseerror
        } if
    }{
        n_rec_spikes full_scale_n_neurons { Min } Map Min area mul gt
        {
	    M_ERROR (CheckParameters)
	    (/n_rec_spikes cannot be larger than the number of neurons in /full_scale_neurons)
	    message raiseerror
        } if
    } ifelse

    record_fraction_neurons_voltage
    {
        frac_rec_voltage 1 gt
        {
	    M_ERROR (CheckParameters)
	    (/frac_rec_voltage must be between 0 and 1.)
	    message raiseerror
        } if
    }{
        n_rec_voltage full_scale_n_neurons { Min } Map Min area mul gt
        {
	    M_ERROR (CheckParameters)
	    (/n_rec_voltage cannot be larger than the number of neurons in /full_scale_neurons)
	    message raiseerror
        } if
    } ifelse

} def


% PrepareSimulation - Set kernel parameters and RNG seeds based on the
% settings in sim_params.sli.
%
/PrepareSimulation
{
    ResetKernel

    % set global kernel parameters
    <<
       /resolution dt
       /total_num_virtual_procs n_vp
       /overwrite_files overwrite_existing_files
       /rng_seed rng_seed
       output_path (.) neq {
           /data_path output_path
       } if
    >> SetKernelStatus
} def


% DerivedParameters - Compute derived parameters from the ones given
% in network_params.sli.
%
/DerivedParameters
{
    % compute numbers of neurons for the given surface area
    /n_neurons
    full_scale_n_neurons { area mul cvi } [2] Map
    def

    % compute PSC amplitude from PSP amplitude

    model_params using
    % factor for transforming PSP amplitude to PSC amplitude

    /re tau_m tau_syn_ex div def
    /de tau_syn_ex tau_m sub def
    /ri tau_m tau_syn_in div def
    /di tau_syn_in tau_m sub def

    /PSC_e_over_PSP_e
    (((C_m)^(-1)*tau_m*tau_syn_ex/de*(re^(tau_m/de)-re^(tau_syn_ex/de)))^(-1))
    ExecMath def

    /PSC_i_over_PSP_i
    (((C_m)^(-1)*tau_m*tau_syn_in/di*(ri^(tau_m/di)-ri^(tau_syn_in/di)))^(-1))
    ExecMath def
    endusing

    /PSC_e PSC_e_over_PSP_e PSP_e mul def
    /PSC_e_23_4 PSC_e_over_PSP_e PSP_e_23_4 mul def
    /PSP_i PSP_e g mul def
    /PSC_i PSC_i_over_PSP_i PSP_i mul def

    % PSC amplitude for all external input
    /PSC_ext PSC_e_over_PSP_e PSP_ext mul def

    % array of synaptic current amplitudes
    [4 2 4] [PSC_e PSC_i] LayoutArray /PSC_array Set
    PSC_array [0 0 1 0]  PSC_e_23_4 put /PSC_array Set

    % standard deviations of synaptic current amplitudes
    /PSC_sd [PSC_e PSC_i] PSC_rel_sd mul def
    /PSC_th_sd PSC_ext PSC_rel_sd mul def

    % standard deviations of delays
    /delays_sd delays delay_rel_sd mul def
    /delay_th_sd delay_th delay_th_rel_sd mul def

    % numbers of neurons from which to record spikes and membrane potentials
    record_fraction_neurons_spikes
    {
        /n_neurons_rec_spikes
        n_neurons{ frac_rec_spikes mul cvi } [2] Map
        def
    }{
        /n_neurons_rec_spikes
        [n_layers n_pops_per_layer] n_rec_spikes LayoutArray
        def
    } ifelse

    record_fraction_neurons_voltage
    {
        /n_neurons_rec_voltage
        n_neurons{ frac_rec_voltage mul cvi } [2] Map
        def
    }{
        /n_neurons_rec_voltage
        [n_layers n_pops_per_layer] n_rec_voltage LayoutArray
        def
    } ifelse

} def


% the following variables are created here:
% neuron_nodeIDs
% poisson_nodeIDs
% dc_generator_nodeIDs
% spike_recorder_nodeIDs
% voltmeter_nodeIDs
% th_neuron_nodeIDs
% th_poisson_nodeID
% th_spike_recorder_nodeID
/CreateNetworkNodes
{
    /spikes_record_to          save_cortical_spikes {/ascii}{/memory} ifelse def
    /voltages_record_to        save_voltages        {/ascii}{/memory} ifelse def
    /thalamic_spikes_record_to save_thalamic_spikes {/ascii}{/memory} ifelse def

    neuron_model model_params SetDefaults
    % arrays of nodeIDs:
    /neuron_nodeIDs         [n_layers n_pops_per_layer] 0 LayoutArray def
    /spike_recorder_nodeIDs [n_layers n_pops_per_layer] 0 LayoutArray def
    /voltmeter_nodeIDs      [n_layers n_pops_per_layer] 0 LayoutArray def
    /poisson_nodeIDs        [n_layers n_pops_per_layer] 0 LayoutArray def
    /dc_generator_nodeIDs   [n_layers n_pops_per_layer] 0 LayoutArray def

    0 1 n_layers 1 sub {
        /layer_index Set

        0 1 n_pops_per_layer 1 sub {
            /population_index Set

	    % create the neurons
	    neuron_model % what model
	    n_neurons layer_index get population_index get % how many
	    Create /population Set

	    % store the NodeCollection
            neuron_nodeIDs [layer_index population_index] % the position
	    population put /neuron_nodeIDs Set

            % initialize membrane potentials
            population {
               Vm0_type (optimized) eq
               {
                   <<
                      /V_m
                      << /normal
                        <<
                          /mean Vm0_mean layer_index get population_index get
                          /std Vm0_std layer_index get population_index get
                        >>
                      >> CreateParameter

                   >>
               }{
                   <<
                      /V_m
                      << /normal << /mean Vm0_mean /std Vm0_std >> >> CreateParameter
                   >>
               } ifelse
               SetStatus
	    } forall

            spike_recorder_nodeIDs [layer_index population_index] /spike_recorder <<
	       /label spike_recorder_label layer_index cvs join (_) join population_index cvs join
	       /record_to spikes_record_to
	    >> Create put /spike_recorder_nodeIDs Set

	    voltmeter_nodeIDs [layer_index population_index] /voltmeter <<
	       /label voltmeter_label layer_index cvs join (_) join population_index cvs join
	       /record_to voltages_record_to
	    >> Create put /voltmeter_nodeIDs Set

	    K_bg layer_index get population_index get /K_bg_ Set

	    poisson_nodeIDs [layer_index population_index] /poisson_generator <<
	       /rate K_bg_ bg_rate mul
            >> Create put /poisson_nodeIDs Set

	    dc_generator_nodeIDs [layer_index population_index] /dc_generator <<
	       /amplitude K_bg_ dc_amplitude mul
	    >>  Create put /dc_generator_nodeIDs Set

        } for % loop over e and i populations
    } for % loop over layers

    % create and configure thalamic neurons (parrots) and their Poisson inputs
    n_thal 0 gt {
        /parrot_neuron n_thal Create /th_neuron_nodeIDs Set

	/poisson_generator <<
           /rate th_rate
           /start th_start
           /stop th_start th_duration add
        >> Create /th_poisson_nodeID Set

        save_thalamic_spikes {
            /spike_recorder Create <<
	       /label th_spike_recorder_label
	       /record_to thalamic_spikes_record_to
	    >> /th_spike_recorder_nodeID Set
        } if
    } if
} def


% WritenodeIDsToFile - Save the nodeIDs of the neurons to a file based on
% the parameters given in sim_params.sli.
%
/WritenodeIDsToFile
{
    Rank 0 eq {

    	GetKernelStatus /data_path get empty not {
            (/) join
        } if

	nodeID_filename join
	(w) ofsopen ;

	neuron_nodeIDs Flatten {
            /nodeIDs Set
            nodeIDs Min <- (\t) <- nodeIDs Max <- (\n) <-
	} forall

close
    } if
} def

% ConnectNetworkNodes - Connect the network nodes created in
% CreateNetworkNodes based on the probabilities defined in
% network_params.sli.
%
/ConnectNetworkNodes
{
    tic

    0 1 n_layers 1 sub { % target layer
        /target_layer Set

        0 1 n_pops_per_layer 1 sub { % target population
	    /target_pop Set

            % get neuron IDs
            neuron_nodeIDs target_layer get target_pop get /target_nodes Set

            n_neurons target_layer get target_pop get /n_targets Set
            full_scale_n_neurons target_layer get target_pop get /full_scale_n_targets Set

	    0 1 n_layers 1 sub { % source layer
	        /source_layer Set

	        0 1 n_pops_per_layer 1 sub { % source population
		    /source_pop Set

		    % local connections

		    % get neuron IDs
                    neuron_nodeIDs source_layer get source_pop get /source_nodes Set

                    n_neurons source_layer get source_pop get /n_sources Set
                    full_scale_n_neurons source_layer get source_pop get /full_scale_n_sources Set

                    % get connection probability
		    conn_probs
		    % pick row (target) in conn_probs
		    target_layer n_pops_per_layer mul target_pop add get
		    % pick column (source) in conn_probs
		    source_layer n_pops_per_layer mul source_pop add get
		    /conn_prob Set % probability for this connection

                    % Compute numbers of synapses assuming binomial degree
                    % distributions and allowing for multapses (see Potjans
                    % and Diesmann 2012 Cereb Cortex Eq. 1)
                    preserve_K {
                        full_scale_n_sources full_scale_n_targets mul /prod Set
                        ( log(1.-conn_prob)/log((prod-1.)/prod) ) ExecMath /n_syn_temp Set
                        n_syn_temp n_targets mul full_scale_n_targets div
                    }{
                        n_sources n_targets mul /prod Set
                        ( log(1.-conn_prob)/log((prod-1.)/prod) ) ExecMath
                    } ifelse
                    cvi /n_synapses Set

                    n_synapses 0 gt {
                        PSC_array target_layer get target_pop get source_layer
                        get source_pop get /mean_weight Set

                        % fill the weight dictionary for Connect and insert it into the synapse dictionary
                        mean_weight 0 gt {
                          syn_dict /weight
                          << /normal << /mean mean_weight /std PSC_sd source_pop get abs >> >> CreateParameter
                          0.0 (inf) cvd redraw
                          put
                        }{
                          syn_dict /weight
                          << /normal << /mean mean_weight /std PSC_sd source_pop get abs >> >> CreateParameter
                          (-inf) cvd 0.0 redraw
                          put
                        } ifelse

			% fill the delay dictionary for Connect and insert it into the synapse dictionary
                        syn_dict /delay
                        << /normal << /mean delays source_pop get /std delays_sd source_pop get abs >> >> CreateParameter
                        0.1 (inf) cvd redraw
                        put

			% fill the connectivity dictionary with the number of synapses to be used
                        conn_dict /N n_synapses put
                        conn_dict /rule /fixed_total_number put

                        % Connect the populations
                        source_nodes target_nodes conn_dict syn_dict Connect

                    } if % n_synapses > 0
	        } for % source population
	    } for % source layer

            n_thal 0 gt
            {
                % connections from thalamic neurons

                C_th target_layer get target_pop get /conn_prob Set

                % Compute numbers of synapses assuming binomial degree
                % distributions and allowing for multapses (see Potjans and
                % Diesmann 2012 Cereb Cortex Eq. 1)
                preserve_K {
                    /prod n_thal full_scale_n_targets mul def
                    ( log(1.-conn_prob)/log((prod-1.)/prod) ) ExecMath /n_syn_temp Set
                    n_syn_temp n_targets mul full_scale_n_targets div
                }{
                    /prod n_thal n_targets mul def
                    ( log(1.-conn_prob)/log((prod-1.)/prod) ) ExecMath
                } ifelse
                cvi /n_synapses Set

                n_synapses 0 gt {
                    % insert the weight Parameter into the synapse dictionary
                    syn_dict /weight
                    << /normal << /mean PSC_ext /std PSC_th_sd abs >> >> CreateParameter
                    0.0 (inf) cvd redraw
                    put
<<<<<<< HEAD

                    % fill the delay dictionary for Connect
                    delay_dict /mu delay_th put
                    delay_dict /sigma delay_th_sd abs put
=======
>>>>>>> ab128bc6

                    % insert the delay dictionary into the synapse dictionary
                    syn_dict /delay
                    << /normal << /mean delay_th /std delay_th_sd abs >> >> CreateParameter
                    0.1 (inf) cvd redraw
                    put

                    syn_dict /delay
                    << /normal << /mean delay_th /std delay_th_sd abs >> >> CreateParameter
                    0.1 (inf) cvd redraw
                    put

		    % fill the connectivity dictionary with the number of synapses to be used
                    conn_dict /N n_synapses put
                    conn_dict /rule /fixed_total_number put

                    % Connect the thalamus
                    th_neuron_nodeIDs target_nodes conn_dict syn_dict Connect

                } if % n_synapses > 0
            } if % n_thal > 0

            % Connect devices

            % Connect to the spike recorder
            % record from a continuous range of IDs (appropriate for networks without spatial information)
            target_nodes n_neurons_rec_spikes target_layer get target_pop get Take
            spike_recorder_nodeIDs target_layer get target_pop get
            /all_to_all
	    Connect

            % Connect to the voltmeter
            voltmeter_nodeIDs target_layer get target_pop get
            % record from a continuous range of IDs
            target_nodes n_neurons_rec_voltage target_layer get target_pop get Take
            /all_to_all
	    Connect

            % Connect to the Poisson generators
            poisson_nodeIDs target_layer get target_pop get
            target_nodes
            /all_to_all
            << /weight PSC_ext /delay delays 0 get >>
            Connect

            % Connect to the DC generators
            dc_generator_nodeIDs target_layer get target_pop get
            target_nodes
            /all_to_all
            Connect

        } for % target population
    } for % target layer

    n_thal 0 gt {
        % Connect thalamic poisson_generator to thalamic neurons (parrots)
        th_poisson_nodeID 1 arraystore
        th_neuron_nodeIDs
        Connect
    } if

    record_thalamic_spikes n_thal 0 gt and {
        % Connect thalamic neurons to spike recorder
        th_neuron_nodeIDs
        th_spike_recorder_nodeID 1 arraystore
        Connect
    } if

    toc /ConnectTime Set
} def


% load parameters
(sim_params) run
(network_params) run

% execute functions
CheckParameters
PrepareSimulation
DerivedParameters
CreateNetworkNodes
WritenodeIDsToFile
ConnectNetworkNodes

tic
  t_sim Simulate
toc /SimTime Set

Rank 0 eq {
    (Connecting took ) ConnectTime cvs join ( s\n) join
    (Simulating took ) join SimTime cvs join ( s) join
    M_INFO
    message
} if<|MERGE_RESOLUTION|>--- conflicted
+++ resolved
@@ -474,20 +474,8 @@
                     << /normal << /mean PSC_ext /std PSC_th_sd abs >> >> CreateParameter
                     0.0 (inf) cvd redraw
                     put
-<<<<<<< HEAD
-
-                    % fill the delay dictionary for Connect
-                    delay_dict /mu delay_th put
-                    delay_dict /sigma delay_th_sd abs put
-=======
->>>>>>> ab128bc6
 
                     % insert the delay dictionary into the synapse dictionary
-                    syn_dict /delay
-                    << /normal << /mean delay_th /std delay_th_sd abs >> >> CreateParameter
-                    0.1 (inf) cvd redraw
-                    put
-
                     syn_dict /delay
                     << /normal << /mean delay_th /std delay_th_sd abs >> >> CreateParameter
                     0.1 (inf) cvd redraw
