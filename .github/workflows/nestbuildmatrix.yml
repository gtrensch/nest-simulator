--- conflicted
+++ resolved
@@ -292,10 +292,7 @@
           sudo apt-get install libltdl-dev libreadline6-dev libncurses5-dev libgsl0-dev python3-all-dev jq pycodestyle libpcre3 libpcre3-dev python2-dev libboost-all-dev
           sudo apt-get install openmpi-bin libopenmpi-dev libgsl0-dev tcl8.6 tcl8.6-dev tk8.6-dev
           sudo apt-get install libboost-filesystem-dev libboost-regex-dev libboost-wave-dev libboost-python-dev libboost-program-options-dev libboost-test-dev
-<<<<<<< HEAD
-=======
           sudo apt-get install vera++ clang-format-9
->>>>>>> e435776d
           sudo ldconfig
           g++ --version
 
