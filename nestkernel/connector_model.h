/*
 *  connector_model.h
 *
 *  This file is part of NEST.
 *
 *  Copyright (C) 2004 The NEST Initiative
 *
 *  NEST is free software: you can redistribute it and/or modify
 *  it under the terms of the GNU General Public License as published by
 *  the Free Software Foundation, either version 2 of the License, or
 *  (at your option) any later version.
 *
 *  NEST is distributed in the hope that it will be useful,
 *  but WITHOUT ANY WARRANTY; without even the implied warranty of
 *  MERCHANTABILITY or FITNESS FOR A PARTICULAR PURPOSE.  See the
 *  GNU General Public License for more details.
 *
 *  You should have received a copy of the GNU General Public License
 *  along with NEST.  If not, see <http://www.gnu.org/licenses/>.
 *
 */

#ifndef CONNECTOR_MODEL_H
#define CONNECTOR_MODEL_H

// C++ includes:
#include <cmath>
#include <string>

// Includes from libnestutil:
#include "numerics.h"

// Includes from nestkernel:
#include "event.h"
#include "nest_time.h"
#include "nest_types.h"

// Includes from sli:
#include "dictutils.h"

namespace nest
{
class ConnectorBase;
class CommonSynapseProperties;
class TimeConverter;
class Node;


inline ConnectorBase*
pack_pointer( ConnectorBase* p, bool has_primary, bool has_secondary )
{
  return reinterpret_cast< ConnectorBase* >(
    reinterpret_cast< unsigned long >( p ) | has_primary | ( has_secondary << 1 ) );
}

inline ConnectorBase*
validate_pointer( ConnectorBase* p )
{
  // erase 2 least significant bits to obtain the correct pointer
  return reinterpret_cast< ConnectorBase* >(
    ( reinterpret_cast< unsigned long >( p ) & ( -1l - 3l ) ) );
}

inline bool
has_primary( ConnectorBase* p )
{
  // the lowest bit is set, if there is at least one primary
  // connection
  return static_cast< bool >( reinterpret_cast< unsigned long >( p ) & 1 );
}
inline bool

has_secondary( ConnectorBase* p )
{
  // the second lowest bit is set, if there is at least one secondary
  // connection
  return static_cast< bool >( reinterpret_cast< unsigned long >( p ) & 2 );
}


class ConnectorModel
{

public:
  ConnectorModel( const std::string, bool is_primary, bool has_delay );
  ConnectorModel( const ConnectorModel&, const std::string );
  virtual ~ConnectorModel()
  {
  }

  /**
   * NAN is a special value in cmath, which describes double values that
   * are not a number. If delay or weight is omitted in an add_connection call,
   * NAN indicates this and weight/delay are set only, if they are valid.
   */
  virtual ConnectorBase* add_connection( Node& src,
    Node& tgt,
    ConnectorBase* conn,
    synindex syn_id,
    double_t delay = numerics::nan,
    double_t weight = numerics::nan ) = 0;
  virtual ConnectorBase* add_connection( Node& src,
    Node& tgt,
    ConnectorBase* conn,
    synindex syn_id,
    DictionaryDatum& d,
    double_t delay = numerics::nan,
    double_t weight = numerics::nan ) = 0;

  /**
   * Delete a connection of a given type directed to a defined target Node
   * @param tgt Target node
   * @param target_thread Thread of the target
   * @param conn Connector Base from where the connection will be deleted
   * @param syn_id Synapse type
   * @return A new Connector, equal to the original but with an erased
   * connection to the defined target.
   */
  virtual ConnectorBase*
  delete_connection( Node& tgt, size_t target_thread, ConnectorBase* conn, synindex syn_id ) = 0;

  virtual ConnectorModel* clone( std::string ) const = 0;

  virtual void calibrate( const TimeConverter& tc ) = 0;

  virtual void get_status( DictionaryDatum& ) const = 0;
  virtual void set_status( const DictionaryDatum& ) = 0;

  virtual const CommonSynapseProperties& get_common_properties() const = 0;

  virtual SecondaryEvent* get_event() const = 0;

  virtual void set_syn_id( synindex syn_id ) = 0;

  virtual std::vector< SecondaryEvent* > create_event( size_t n ) const = 0;

  std::string
  get_name() const
  {
    return name_;
  }

  bool
  is_primary() const
  {
    return is_primary_;
  }

  bool
  has_delay() const
  {
    return has_delay_;
  }

protected:
  std::string name_;
  bool default_delay_needs_check_; //!< Flag indicating, that the default delay must be checked
  bool is_primary_; //!< indicates, whether this ConnectorModel belongs to a primary connection
  bool has_delay_;  //!< indicates, that ConnectorModel has a delay

}; // ConnectorModel


template < typename ConnectionT >
class GenericConnectorModel : public ConnectorModel
{
private:
  typename ConnectionT::CommonPropertiesType cp_;
  typename ConnectionT::EventType*
    pev_; //!< used to create secondary events that belong to secondary connections

  ConnectionT default_connection_;
  rport receptor_type_;

public:
  GenericConnectorModel( const std::string name, bool is_primary, bool has_delay )
    : ConnectorModel( name, is_primary, has_delay )
    , receptor_type_( 0 )
  {
  }

  GenericConnectorModel( const GenericConnectorModel& cm, const std::string name )
    : ConnectorModel( cm, name )
    , cp_( cm.cp_ )
    , pev_( cm.pev_ )
    , default_connection_( cm.default_connection_ )
    , receptor_type_( cm.receptor_type_ )
  {
  }

  ConnectorBase* add_connection( Node& src,
    Node& tgt,
    ConnectorBase* conn,
    synindex syn_id,
    double_t weight,
    double_t delay );
  ConnectorBase* add_connection( Node& src,
    Node& tgt,
    ConnectorBase* conn,
    synindex syn_id,
    DictionaryDatum& d,
    double_t weight,
    double_t delay );

  ConnectorBase*
  delete_connection( Node& tgt, size_t target_thread, ConnectorBase* conn, synindex syn_id );

  ConnectorModel* clone( std::string ) const;

  void calibrate( const TimeConverter& tc );

  void get_status( DictionaryDatum& ) const;
  void set_status( const DictionaryDatum& );

  typename ConnectionT::CommonPropertiesType const&
  get_common_properties() const
  {
    return cp_;
  }

  void set_syn_id( synindex syn_id );

  virtual typename ConnectionT::EventType*
  get_event() const
  {
    assert( false );
    return 0;
  }

  ConnectionT const&
  get_default_connection() const
  {
    return default_connection_;
  }

<<<<<<< HEAD
  virtual std::vector< SecondaryEvent* >
  create_event( size_t ) const
=======
  virtual std::vector< SecondaryEvent* > create_event( size_t ) const
>>>>>>> 631be698
  {
    // Should not be called for a ConnectorModel belonging to a primary
    // connection. Only required for secondary connection types.
    assert( false );
    std::vector< SecondaryEvent* > prototype_events;
    return prototype_events;
  }

private:
  void used_default_delay();

  ConnectorBase* add_connection( Node& src,
    Node& tgt,
    ConnectorBase* conn,
    synindex syn_id,
    ConnectionT& c,
    rport receptor_type );

}; // GenericConnectorModel

template < typename ConnectionT >
class GenericSecondaryConnectorModel : public GenericConnectorModel< ConnectionT >
{
private:
  typename ConnectionT::EventType*
    pev_; //!< used to create secondary events that belong to secondary connections

public:
  GenericSecondaryConnectorModel( const std::string name, bool has_delay )
    : GenericConnectorModel< ConnectionT >( name, /*is _primary=*/false, has_delay )
    , pev_( 0 )
  {
    pev_ = new typename ConnectionT::EventType();
  }

  GenericSecondaryConnectorModel( const GenericSecondaryConnectorModel& cm, const std::string name )
    : GenericConnectorModel< ConnectionT >( cm, name )
  {
    pev_ = new typename ConnectionT::EventType( *cm.pev_ );
  }


  ConnectorModel*
  clone( std::string name ) const
  {
    return new GenericSecondaryConnectorModel( *this, name ); // calls copy construtor
  }

  std::vector< SecondaryEvent* >
  create_event( size_t n ) const
  {
    std::vector< SecondaryEvent* > prototype_events( n, NULL );
    for ( size_t i = 0; i < n; i++ )
      prototype_events[ i ] = new typename ConnectionT::EventType();

    return prototype_events;
  }


  ~GenericSecondaryConnectorModel()
  {
    if ( pev_ != 0 )
      delete pev_;
  }

  typename ConnectionT::EventType*
  get_event() const
  {
    return pev_;
  }
};

} // namespace nest

#endif /* #ifndef CONNECTOR_MODEL_H */<|MERGE_RESOLUTION|>--- conflicted
+++ resolved
@@ -68,8 +68,8 @@
   // connection
   return static_cast< bool >( reinterpret_cast< unsigned long >( p ) & 1 );
 }
+
 inline bool
-
 has_secondary( ConnectorBase* p )
 {
   // the second lowest bit is set, if there is at least one secondary
@@ -233,12 +233,7 @@
     return default_connection_;
   }
 
-<<<<<<< HEAD
-  virtual std::vector< SecondaryEvent* >
-  create_event( size_t ) const
-=======
   virtual std::vector< SecondaryEvent* > create_event( size_t ) const
->>>>>>> 631be698
   {
     // Should not be called for a ConnectorModel belonging to a primary
     // connection. Only required for secondary connection types.
