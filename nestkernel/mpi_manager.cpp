--- conflicted
+++ resolved
@@ -147,40 +147,6 @@
   def< long >( d, names::receive_buffer_size, recv_buffer_size_ );
 }
 
-<<<<<<< HEAD
-void
-nest::MPIManager::set_num_rec_processes( int nrp, bool called_by_reset )
-{
-  if ( kernel().node_manager.size() > 0 and not called_by_reset )
-  {
-    throw KernelException(
-      "Global spike detection mode must be enabled before nodes are created." );
-  }
-
-  if ( nrp >= num_processes_ )
-  {
-    throw KernelException(
-      "Number of processes used for recording must be smaller than total "
-      "number of processes." );
-  }
-  n_rec_procs_ = nrp;
-  n_sim_procs_ = num_processes_ - n_rec_procs_;
-
-  kernel().rng_manager.create_rngs_();
-
-  if ( nrp > 0 )
-  {
-    std::string msg = String::compose(
-      "Entering global spike detection mode with %1 recording MPI processes "
-      "and %2 simulating MPI processes.",
-      n_rec_procs_,
-      n_sim_procs_ );
-    LOG( M_INFO, "MPIManager::set_num_rec_processes", msg );
-  }
-}
-
-=======
->>>>>>> f4d3d079
 /**
  * Finish off MPI routines
  */
