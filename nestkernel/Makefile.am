--- conflicted
+++ resolved
@@ -77,15 +77,12 @@
 		conn_builder.h conn_builder.cpp\
 		conn_builder_factory.h\
 		music_event_handler.h music_event_handler.cpp\
-<<<<<<< HEAD
 		screen_logger.h screen_logger.cpp\
 		ascii_logger.h ascii_logger.cpp\
 		sion_logger.h sion_logger.cpp\
-=======
 		synaptic_element.h synaptic_element.cpp\
 		growth_curve.h growth_curve.cpp\
 		growth_curve_factory.h\
->>>>>>> d570eb57
 		music_manager.cpp music_manager.h\
 		nest.h nest.cpp\
 		kernel_manager.h kernel_manager.cpp\
