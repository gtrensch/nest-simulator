--- conflicted
+++ resolved
@@ -75,11 +75,9 @@
 		conn_builder.h conn_builder.cpp\
 		conn_builder_factory.h\
 		music_event_handler.h music_event_handler.cpp\
-<<<<<<< HEAD
 		screen_logger.h screen_logger.cpp\
 		ascii_logger.h ascii_logger.cpp\
-		sion_logger.h sion_logger.cpp
-=======
+		sion_logger.h sion_logger.cpp\
 		music_manager.cpp music_manager.h\
 		nest.h nest.cpp\
 		kernel_manager.h kernel_manager.cpp\
@@ -93,7 +91,6 @@
 		event_delivery_manager.h event_delivery_manager_impl.h\
 		event_delivery_manager.cpp\
 		node_manager.h node_manager.cpp
->>>>>>> 570b7813
 
 # sionconfig --ompi
 libnest_la_LIBADD= @LIBLTDL@ @LIBADD_DL@ @SION_LIBS@
