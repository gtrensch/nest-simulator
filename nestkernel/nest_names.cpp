/*
 *  nest_names.cpp
 *
 *  This file is part of NEST.
 *
 *  Copyright (C) 2004 The NEST Initiative
 *
 *  NEST is free software: you can redistribute it and/or modify
 *  it under the terms of the GNU General Public License as published by
 *  the Free Software Foundation, either version 2 of the License, or
 *  (at your option) any later version.
 *
 *  NEST is distributed in the hope that it will be useful,
 *  but WITHOUT ANY WARRANTY; without even the implied warranty of
 *  MERCHANTABILITY or FITNESS FOR A PARTICULAR PURPOSE.  See the
 *  GNU General Public License for more details.
 *
 *  You should have received a copy of the GNU General Public License
 *  along with NEST.  If not, see <http://www.gnu.org/licenses/>.
 *
 */
#include "nest_names.h"

namespace nest
{

namespace names
{

const Name AMPA( "AMPA" );
const Name ASCurrents( "ASCurrents" );
const Name ASCurrents_sum( "ASCurrents_sum" );
const Name A_LTD( "A_LTD" );
const Name A_LTD_const( "A_LTD_const" );
const Name A_LTP( "A_LTP" );
const Name A_minus( "A_minus" );
const Name A_plus( "A_plus" );
const Name Act_m( "Act_m" );
const Name Act_n( "Act_n" );
const Name Aminus( "Aminus" );
const Name Aminus_triplet( "Aminus_triplet" );
const Name Aplus( "Aplus" );
const Name Aplus_triplet( "Aplus_triplet" );
const Name a( "a" );
const Name a_acausal( "a_acausal" );
const Name a_causal( "a_causal" );
const Name a_thresh_th( "a_thresh_th" );
const Name a_thresh_tl( "a_thresh_tl" );
const Name acceptable_latency( "acceptable_latency" );
const Name activity( "activity" );
const Name adapting_threshold( "adapting_threshold" );
const Name adaptive_spike_buffers( "adaptive_spike_buffers" );
const Name adaptive_target_buffers( "adaptive_target_buffers" );
const Name after_spike_currents( "after_spike_currents" );
const Name ahp_bug( "ahp_bug" );
const Name allow_autapses( "allow_autapses" );
const Name allow_multapses( "allow_multapses" );
const Name allow_offgrid_times( "allow_offgrid_times" );
const Name allow_oversized_mask( "allow_oversized_mask" );
const Name alpha( "alpha" );
const Name alpha_1( "alpha_1" );
const Name alpha_2( "alpha_2" );
const Name amplitude( "amplitude" );
const Name amplitude_times( "amplitude_times" );
const Name amplitude_values( "amplitude_values" );
const Name anchor( "anchor" );
const Name archiver_length( "archiver_length" );
const Name asc_amps( "asc_amps" );
const Name asc_decay( "asc_decay" );
const Name asc_init( "asc_init" );
const Name asc_r( "asc_r" );
const Name available( "available" );
const Name azimuth_angle( "azimuth_angle" );

const Name b( "b" );
const Name beta( "beta" );
const Name beta_Ca( "beta_Ca" );
const Name box( "box" );
const Name buffer_size( "buffer_size" );
const Name buffer_size_secondary_events( "buffer_size_secondary_events" );
const Name buffer_size_spike_data( "buffer_size_spike_data" );
const Name buffer_size_target_data( "buffer_size_target_data" );

const Name C_m( "C_m" );
const Name Ca( "Ca" );
const Name c( "c" );
const Name c_1( "c_1" );
const Name c_2( "c_2" );
const Name c_3( "c_3" );
const Name capacity( "capacity" );
const Name center( "center" );
const Name circular( "circular" );
const Name clear( "clear" );
const Name comparator( "comparator" );
const Name configbit_0( "configbit_0" );
const Name configbit_1( "configbit_1" );
const Name connection_count( "connection_count" );
const Name connection_type( "connection_type" );
const Name consistent_integration( "consistent_integration" );
const Name continuous( "continuous" );
const Name count_covariance( "count_covariance" );
const Name count_histogram( "count_histogram" );
const Name covariance( "covariance" );

const Name Delta_T( "Delta_T" );
const Name Delta_V( "Delta_V" );
const Name d( "d" );
const Name dI_syn_ex( "dI_syn_ex" );
const Name dI_syn_in( "dI_syn_in" );
const Name dU( "U" );
const Name data( "data" );
const Name data_path( "data_path" );
const Name data_prefix( "data_prefix" );
const Name dead_time( "dead_time" );
const Name dead_time_random( "dead_time_random" );
const Name dead_time_shape( "dead_time_shape" );
const Name delay( "delay" );
const Name delay_u_bars( "delay_u_bars" );
const Name deliver_interval( "deliver_interval" );
const Name delta( "delta" );
const Name delta_P( "delta_P" );
const Name delta_tau( "delta_tau" );
const Name delta_u( "delta_u" );
const Name dendritic_curr( "dendritic_curr" );
const Name dendritic_exc( "dendritic_exc" );
const Name dendritic_inh( "dendritic_inh" );
const Name dg( "dg" );
const Name dg_ex( "dg_ex" );
const Name dg_in( "dg_in" );
const Name dict_miss_is_error( "dict_miss_is_error" );
const Name diffusion_factor( "diffusion_factor" );
const Name dimension( "dimension" );
const Name distal_curr( "distal_curr" );
const Name distal_exc( "distal_exc" );
const Name distal_inh( "distal_inh" );
const Name drift_factor( "drift_factor" );
const Name driver_readout_time( "driver_readout_time" );
const Name dt( "dt" );

const Name E_K( "E_K" );
const Name E_L( "E_L" );
const Name E_Na( "E_Na" );
const Name E_ahp( "E_ahp" );
const Name E_ex( "E_ex" );
const Name E_in( "E_in" );
const Name E_rev( "E_rev" );
const Name E_rev_AMPA( "E_rev_AMPA" );
const Name E_rev_GABA_A( "E_rev_GABA_A" );
const Name E_rev_GABA_B( "E_rev_GABA_B" );
const Name E_rev_KNa( "E_rev_KNa" );
const Name E_rev_NMDA( "E_rev_NMDA" );
const Name E_rev_NaP( "E_rev_NaP" );
const Name E_rev_T( "E_rev_T" );
const Name E_rev_h( "E_rev_h" );
const Name E_rr( "E_rr" );
const Name E_sfa( "E_sfa" );
const Name edge_wrap( "edge_wrap" );
const Name element_type( "element_type" );
const Name elements( "elements" );
const Name elementsize( "elementsize" );
const Name ellipsoidal( "ellipsoidal" );
const Name elliptical( "elliptical" );
const Name eps( "eps" );
const Name equilibrate( "equilibrate" );
const Name eta( "eta" );
const Name events( "events" );
const Name extent( "extent" );

const Name file_extension( "file_extension" );
const Name filename( "filename" );
const Name filenames( "filenames" );
const Name frequency( "frequency" );
const Name frozen( "frozen" );

const Name GABA_A( "GABA_A" );
const Name GABA_B( "GABA_B" );
const Name g( "g" );
const Name g_AMPA( "g_AMPA" );
const Name g_GABA_A( "g_GABA_A" );
const Name g_GABA_B( "g_GABA_B" );
const Name g_K( "g_K" );
const Name g_KL( "g_KL" );
const Name g_Kv1( "g_Kv1" );
const Name g_Kv3( "g_Kv3" );
const Name g_L( "g_L" );
const Name g_NMDA( "g_NMDA" );
const Name g_Na( "g_Na" );
const Name g_NaL( "g_NaL" );
const Name g_ahp( "g_ahp" );
const Name g_ex( "g_ex" );
const Name g_in( "g_in" );
const Name g_m( "g_m" );
const Name g_pd( "g_pd" );
const Name g_peak_AMPA( "g_peak_AMPA" );
const Name g_peak_GABA_A( "g_peak_GABA_A" );
const Name g_peak_GABA_B( "g_peak_GABA_B" );
const Name g_peak_KNa( "g_peak_KNa" );
const Name g_peak_NMDA( "g_peak_NMDA" );
const Name g_peak_NaP( "g_peak_NaP" );
const Name g_peak_T( "g_peak_T" );
const Name g_peak_h( "g_peak_h" );
const Name g_ps( "g_ps" );
const Name g_rr( "g_rr" );
const Name g_sfa( "g_sfa" );
const Name g_sp( "g_sp" );
const Name gamma_shape( "gamma_shape" );
const Name gaussian( "gaussian" );
const Name global_id( "global_id" );
<<<<<<< HEAD
=======
const Name grid( "grid" );
const Name grid3d( "grid3d" );
const Name grng( "grng" );
const Name grng_seed( "grng_seed" );
>>>>>>> 6997cae6
const Name growth_curve( "growth_curve" );
const Name growth_factor_buffer_spike_data( "growth_factor_buffer_spike_data" );
const Name growth_factor_buffer_target_data( "growth_factor_buffer_target_data" );
const Name growth_rate( "growth_rate" );
const Name gsl_error_tol( "gsl_error_tol" );

const Name h( "h" );
const Name has_connections( "has_connections" );
const Name has_delay( "has_delay" );
const Name histogram( "histogram" );
const Name histogram_correction( "histogram_correction" );

const Name I( "I" );
const Name I_KNa( "I_KNa" );
const Name I_NaP( "I_NaP" );
const Name I_T( "I_T" );
const Name I_ahp( "I_ahp" );
const Name I_e( "I_e" );
const Name I_h( "I_h" );
const Name I_sp( "I_sp" );
const Name I_stc( "I_stc" );
const Name I_syn( "I_syn" );
const Name I_syn_ex( "I_syn_ex" );
const Name I_syn_in( "I_syn_in" );
const Name Inact_h( "Inact_h" );
const Name Inact_p( "Inact_p" );
const Name Interpol_Order( "Interpol_Order" );
const Name indegree( "indegree" );
const Name index_map( "index_map" );
const Name individual_spike_trains( "individual_spike_trains" );
const Name init_flag( "init_flag" );
const Name inner_radius( "inner_radius" );
const Name instant_unblock_NMDA( "instant_unblock_NMDA" );
const Name instantiations( "instantiations" );
const Name interval( "interval" );
const Name is_refractory( "is_refractory" );

const Name Kplus( "Kplus" );
const Name Kplus_triplet( "Kplus_triplet" );
const Name keep_source_table( "keep_source_table" );
const Name kernel( "kernel" );

const Name label( "label" );
const Name lambda( "lambda" );
const Name lambda_0( "lambda_0" );
const Name len_kernel( "len_kernel" );
const Name linear( "linear" );
const Name linear_summation( "linear_summation" );
const Name local( "local" );
const Name local_num_threads( "local_num_threads" );
const Name local_spike_counter( "local_spike_counter" );
const Name lookuptable_0( "lookuptable_0" );
const Name lookuptable_1( "lookuptable_1" );
const Name lookuptable_2( "lookuptable_2" );
const Name lower_left( "lower_left" );

const Name major_axis( "major_axis" );
const Name make_symmetric( "make_symmetric" );
const Name mask( "mask" );
const Name max( "max" );
const Name max_buffer_size_spike_data( "max_buffer_size_spike_data" );
const Name max_buffer_size_target_data( "max_buffer_size_target_data" );
const Name max_delay( "max_delay" );
const Name max_num_syn_models( "max_num_syn_models" );
const Name mean( "mean" );
const Name memory( "memory" );
const Name message_times( "messages_times" );
const Name messages( "messages" );
const Name min( "min" );
const Name min_delay( "min_delay" );
const Name minor_axis( "minor_axis" );
const Name model( "model" );
const Name ms_per_tic( "ms_per_tic" );
const Name mu( "mu" );
const Name mu_minus( "mu_minus" );
const Name mu_plus( "mu_plus" );
const Name mult_coupling( "mult_coupling" );
const Name music_channel( "music_channel" );

const Name N( "N" );
const Name NMDA( "NMDA" );
const Name N_channels( "N_channels" );
const Name n( "n" );
const Name n_events( "n_events" );
const Name n_messages( "n_messages" );
const Name n_proc( "n_proc" );
const Name n_receptors( "n_receptors" );
const Name n_synapses( "n_synapses" );
const Name network_size( "network_size" );
const Name neuron( "neuron" );
const Name next_readout_time( "next_readout_time" );
const Name no_synapses( "no_synapses" );
const Name node_uses_wfr( "node_uses_wfr" );
const Name noise( "noise" );
const Name noisy_rate( "noisy_rate" );
const Name num_connections( "num_connections" );
const Name num_processes( "num_processes" );
const Name number_of_connections( "number_of_connections" );

const Name off_grid_spiking( "off_grid_spiking" );
const Name offset( "offset" );
const Name offsets( "offsets" );
const Name omega( "omega" );
const Name order( "order" );
const Name origin( "origin" );
const Name other( "other" );
const Name outdegree( "outdegree" );
const Name outer_radius( "outer_radius" );
const Name overwrite_files( "overwrite_files" );

const Name P( "P" );
const Name p( "p" );
const Name p_copy( "p_copy" );
const Name p_transmit( "p_transmit" );
const Name pairwise_bernoulli_on_source( "pairwise_bernoulli_on_source" );
const Name pairwise_bernoulli_on_target( "pairwise_bernoulli_on_target" );
const Name phase( "phase" );
const Name phi_max( "phi_max" );
const Name polar_angle( "polar_angle" );
const Name polar_axis( "polar_axis" );
const Name port( "port" );
const Name port_name( "port_name" );
const Name port_width( "port_width" );
const Name ports( "ports" );
const Name positions( "positions" );
const Name post_synaptic_element( "post_synaptic_element" );
const Name post_trace( "post_trace" );
const Name pre_synaptic_element( "pre_synaptic_element" );
const Name precise_times( "precise_times" );
const Name precision( "precision" );
const Name print_time( "print_time" );
const Name proximal_curr( "proximal_curr" );
const Name proximal_exc( "proximal_exc" );
const Name proximal_inh( "proximal_inh" );
const Name psi( "psi" );
const Name published( "published" );
const Name pulse_times( "pulse_times" );

const Name q_rr( "q_rr" );
const Name q_sfa( "q_sfa" );
const Name q_stc( "q_stc" );

const Name radius( "radius" );
const Name rate( "rate" );
const Name rate_slope( "rate_slope" );
const Name rate_times( "rate_times" );
const Name rate_values( "rate_values" );
const Name readout_cycle_duration( "readout_cycle_duration" );
const Name receptor_type( "receptor_type" );
const Name receptor_types( "receptor_types" );
const Name receptors( "receptors" );
const Name record_from( "record_from" );
const Name record_to( "record_to" );
const Name recordables( "recordables" );
const Name recorder( "recorder" );
const Name recording_backends( "recording_backends" );
const Name rectangular( "rectangular" );
const Name rectify_output( "rectify_output" );
const Name rectify_rate( "rectify_rate" );
const Name refractory_input( "refractory_input" );
const Name registered( "registered" );
const Name relative_amplitude( "relative_amplitude" );
const Name requires_symmetric( "requires_symmetric" );
const Name reset_pattern( "reset_pattern" );
const Name resolution( "resolution" );
const Name rho( "rho" );
const Name rho_0( "rho_0" );
const Name rng_seed( "rng_seed" );
const Name rng_type( "rng_type" );
const Name rng_types( "rng_types" );
const Name rport( "receptor" );
const Name rule( "rule" );

const Name S( "S" );
const Name S_act_NMDA( "S_act_NMDA" );
const Name sdev( "sdev" );
const Name senders( "senders" );
const Name shape( "shape" );
const Name shift_now_spikes( "shift_now_spikes" );
const Name sigma( "sigma" );
const Name sigmoid( "sigmoid" );
const Name sion_chunksize( "sion_chunksize" );
const Name sion_collective( "sion_collective" );
const Name sion_n_files( "sion_n_files" );
const Name size_of( "sizeof" );
const Name soma_curr( "soma_curr" );
const Name soma_exc( "soma_exc" );
const Name soma_inh( "soma_inh" );
const Name sort_connections_by_source( "sort_connections_by_source" );
const Name source( "source" );
const Name spherical( "spherical" );
const Name spike_dependent_threshold( "spike_dependent_threshold" );
const Name spike_multiplicities( "spike_multiplicities" );
const Name spike_times( "spike_times" );
const Name spike_weights( "spike_weights" );
const Name start( "start" );
const Name state( "state" );
const Name std( "std" );
const Name std_mod( "std_mod" );
const Name stimulator( "stimulator" );
const Name step( "step" );
const Name stop( "stop" );
const Name structural_plasticity_synapses( "structural_plasticity_synapses" );
const Name structural_plasticity_update_interval( "structural_plasticity_update_interval" );
const Name synapse_id( "synapse_id" );
const Name synapse_label( "synapse_label" );
const Name synapse_model( "synapse_model" );
const Name synapse_modelid( "synapse_modelid" );
const Name synapses_per_driver( "synapses_per_driver" );
const Name synaptic_elements( "synaptic_elements" );
const Name synaptic_elements_param( "synaptic_elements_param" );
const Name synaptic_endpoint( "synaptic_endpoint" );

const Name T_max( "T_max" );
const Name T_min( "T_min" );
const Name Tstart( "Tstart" );
const Name Tstop( "Tstop" );
const Name t_clamp( "t_clamp" );
const Name t_ref( "t_ref" );
const Name t_ref_abs( "t_ref_abs" );
const Name t_ref_remaining( "t_ref_remaining" );
const Name t_ref_tot( "t_ref_tot" );
const Name t_spike( "t_spike" );
const Name target( "target" );
const Name target_thread( "target_thread" );
const Name targets( "targets" );
const Name tau( "tau" );
const Name tau_1( "tau_1" );
const Name tau_2( "tau_2" );
const Name tau_Ca( "tau_Ca" );
const Name tau_D_KNa( "tau_D_KNa" );
const Name tau_Delta( "tau_Delta" );
const Name tau_Mg_fast_NMDA( "tau_Mg_fast_NMDA" );
const Name tau_Mg_slow_NMDA( "tau_Mg_slow_NMDA" );
const Name tau_P( "tau_P" );
const Name tau_V_th( "tau_V_th" );
const Name tau_ahp( "tau_ahp" );
const Name tau_bar_bar( "tau_bar_bar" );
const Name tau_c( "tau_c" );
const Name tau_decay( "tau_decay" );
const Name tau_decay_AMPA( "tau_decay_AMPA" );
const Name tau_decay_GABA_A( "tau_decay_GABA_A" );
const Name tau_decay_GABA_B( "tau_decay_GABA_B" );
const Name tau_decay_NMDA( "tau_decay_NMDA" );
const Name tau_decay_ex( "tau_decay_ex" );
const Name tau_decay_in( "tau_decay_in" );
const Name tau_epsp( "tau_epsp" );
const Name tau_eta( "tau_eta" );
const Name tau_fac( "tau_fac" );
const Name tau_m( "tau_m" );
const Name tau_max( "tau_max" );
const Name tau_minus( "tau_minus" );
const Name tau_minus_stdp( "tau_minus_stdp" );
const Name tau_minus_triplet( "tau_minus_triplet" );
const Name tau_n( "tau_n" );
const Name tau_plus( "tau_plus" );
const Name tau_plus_triplet( "tau_plus_triplet" );
const Name tau_psc( "tau_psc" );
const Name tau_rec( "tau_rec" );
const Name tau_reset( "tau_reset" );
const Name tau_rise( "tau_rise" );
const Name tau_rise_AMPA( "tau_rise_AMPA" );
const Name tau_rise_GABA_A( "tau_rise_GABA_A" );
const Name tau_rise_GABA_B( "tau_rise_GABA_B" );
const Name tau_rise_NMDA( "tau_rise_NMDA" );
const Name tau_rise_ex( "tau_rise_ex" );
const Name tau_rise_in( "tau_rise_in" );
const Name tau_rr( "tau_rr" );
const Name tau_sfa( "tau_sfa" );
const Name tau_spike( "tau_spike" );
const Name tau_stc( "tau_stc" );
const Name tau_syn( "tau_syn" );
const Name tau_syn_ex( "tau_syn_ex" );
const Name tau_syn_in( "tau_syn_in" );
const Name tau_theta( "tau_theta" );
const Name tau_v( "tau_v" );
const Name tau_vacant( "tau_vacant" );
const Name tau_w( "tau_w" );
const Name tau_x( "tau_x" );
const Name tau_z( "tau_z" );
const Name th_spike_add( "th_spike_add" );
const Name th_spike_decay( "th_spike_decay" );
const Name th_voltage_decay( "th_voltage_decay" );
const Name th_voltage_index( "th_voltage_index" );
const Name theta( "theta" );
const Name theta_eq( "theta_eq" );
const Name theta_ex( "theta_ex" );
const Name theta_in( "theta_in" );
const Name theta_minus( "theta_minus" );
const Name theta_plus( "theta_plus" );
const Name thread( "thread" );
const Name thread_local_id( "thread_local_id" );
const Name threshold( "threshold" );
const Name threshold_spike( "threshold_spike" );
const Name threshold_voltage( "threshold_voltage" );
const Name tics_per_ms( "tics_per_ms" );
const Name tics_per_step( "tics_per_step" );
const Name time( "time" );
const Name time_collocate( "time_collocate" );
const Name time_communicate( "time_communicate" );
const Name time_in_steps( "time_in_steps" );
const Name times( "times" );
const Name to_do( "to_do" );
const Name total_num_virtual_procs( "total_num_virtual_procs" );
const Name type_id( "type_id" );

const Name U( "U" );
const Name U_m( "U_m" );
const Name u( "u" );
const Name u_bar_bar( "u_bar_bar" );
const Name u_bar_minus( "u_bar_minus" );
const Name u_bar_plus( "u_bar_plus" );
const Name u_ref_squared( "u_ref_squared" );
const Name upper_right( "upper_right" );
const Name use_wfr( "use_wfr" );

const Name V_T( "V_T" );
const Name V_T_star( "V_T_star" );
const Name V_act_NMDA( "V_act_NMDA" );
const Name V_clamp( "V_clamp" );
const Name V_epsp( "V_epsp" );
const Name V_m( "V_m" );
const Name V_min( "V_min" );
const Name V_noise( "V_noise" );
const Name V_peak( "V_peak" );
const Name V_reset( "V_reset" );
const Name V_th( "V_th" );
const Name V_th_alpha_1( "V_th_alpha_1" );
const Name V_th_alpha_2( "V_th_alpha_2" );
const Name V_th_max( "V_th_max" );
const Name V_th_rest( "V_th_rest" );
const Name V_th_v( "V_th_v" );
const Name val_eta( "val_eta" );
const Name voltage_clamp( "voltage_clamp" );
const Name voltage_reset_add( "voltage_reset_add" );
const Name voltage_reset_fraction( "voltage_reset_fraction" );
const Name vp( "vp" );
const Name vt( "vt" );

const Name Wmax( "Wmax" );
const Name Wmin( "Wmin" );
const Name w( "w" );
const Name weight( "weight" );
const Name weight_per_lut_entry( "weight_per_lut_entry" );
const Name weight_recorder( "weight_recorder" );
const Name weighted_spikes_ex( "weighted_spikes_ex" );
const Name weighted_spikes_in( "weighted_spikes_in" );
const Name weights( "weights" );
const Name wfr_comm_interval( "wfr_comm_interval" );
const Name wfr_interpolation_order( "wfr_interpolation_order" );
const Name wfr_max_iterations( "wfr_max_iterations" );
const Name wfr_tol( "wfr_tol" );
const Name with_reset( "with_reset" );

const Name x( "x" );
const Name x_bar( "x_bar" );

const Name y( "y" );
const Name y1( "y1" );
const Name y2( "y2" );
const Name y_0( "y_0" );
const Name y_1( "y_1" );

const Name z( "z" );
const Name z_connected( "z_connected" );

} // namespace names

} // namespace nest<|MERGE_RESOLUTION|>--- conflicted
+++ resolved
@@ -206,13 +206,8 @@
 const Name gamma_shape( "gamma_shape" );
 const Name gaussian( "gaussian" );
 const Name global_id( "global_id" );
-<<<<<<< HEAD
-=======
 const Name grid( "grid" );
 const Name grid3d( "grid3d" );
-const Name grng( "grng" );
-const Name grng_seed( "grng_seed" );
->>>>>>> 6997cae6
 const Name growth_curve( "growth_curve" );
 const Name growth_factor_buffer_spike_data( "growth_factor_buffer_spike_data" );
 const Name growth_factor_buffer_target_data( "growth_factor_buffer_target_data" );
