--- conflicted
+++ resolved
@@ -2362,45 +2362,6 @@
 }
 
 void
-<<<<<<< HEAD
-=======
-Network::connect( const GIDCollection& sources,
-  const GIDCollection& targets,
-  const DictionaryDatum& conn_spec,
-  const DictionaryDatum& syn_spec )
-{
-  conn_spec->clear_access_flags();
-  syn_spec->clear_access_flags();
-
-  if ( !conn_spec->known( names::rule ) )
-    throw BadProperty( "Connectivity spec must contain connectivity rule." );
-  const std::string rule_name = ( *conn_spec )[ names::rule ];
-
-  if ( !connruledict_->known( rule_name ) )
-    throw BadProperty( "Unknown connectivty rule: " + rule_name );
-  const long rule_id = ( *connruledict_ )[ rule_name ];
-
-  ConnBuilder* cb =
-    connbuilder_factories_.at( rule_id )->create( sources, targets, conn_spec, syn_spec );
-  assert( cb != 0 );
-
-  // at this point, all entries in conn_spec and syn_spec have been checked
-  std::string missed;
-  if ( !( conn_spec->all_accessed( missed ) && syn_spec->all_accessed( missed ) ) )
-  {
-    if ( dict_miss_is_error() )
-      throw UnaccessedDictionaryEntry( missed );
-    else
-      LOG(
-        M_WARNING, "Connect", ( "Unread dictionary entries: " + missed ).c_str() );
-  }
-
-  cb->connect();
-  delete cb;
-}
-
-/*void
->>>>>>> 4ca8e699
 Network::message( int level, const char from[], const char text[] )
 {
   interpreter_.message( level, from, text );
