--- conflicted
+++ resolved
@@ -56,12 +56,9 @@
   , make_symmetric_( false )
   , creates_symmetric_connections_( false )
   , exceptions_raised_( kernel().vp_manager.get_num_threads() )
-<<<<<<< HEAD
   , synapse_model_id_( kernel().model_manager.get_synapsedict()->lookup( "static_synapse" ) )
-=======
   , use_pre_synaptic_element_( false )
   , use_post_synaptic_element_( false )
->>>>>>> 17a619ea
   , param_dicts_()
   , dummy_param_dicts_()
   , parameters_requiring_skipping_()
