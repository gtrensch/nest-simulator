--- conflicted
+++ resolved
@@ -281,12 +281,7 @@
 
   return not( source.is_processed()
     or source.is_disabled()
-<<<<<<< HEAD
-    // is this thread responsible for this part of the MPI
-    // buffer?
-=======
     // is this thread responsible for this part of the MPI buffer?
->>>>>>> b50d76f3
     or source_rank < rank_start or rank_end <= source_rank );
 }
 
