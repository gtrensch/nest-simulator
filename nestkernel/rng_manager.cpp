--- conflicted
+++ resolved
@@ -139,13 +139,8 @@
     std::set< unsigned long > seedset;
     for ( index i = 0; i < ad->size(); ++i )
     {
-<<<<<<< HEAD
-      long s = ( *ad )[ i ]; // SLI has no unsigned long tokens
-      if ( !seedset.insert( s ).second )
-=======
       long s = ( *ad )[ i ]; // SLI has no ulong tokens
       if ( not seedset.insert( s ).second )
->>>>>>> 04726d94
       {
         LOG( M_WARNING,
           "RNGManager::set_status",
@@ -201,14 +196,8 @@
       }
       for ( index i = 0; i < ad_rngseeds->size(); ++i )
       {
-<<<<<<< HEAD
-        const long vpseed =
-          ( *ad_rngseeds )[ i ]; // SLI has no unsigned long tokens
-        if ( !seedset.insert( vpseed ).second )
-=======
         const long vpseed = ( *ad_rngseeds )[ i ]; // SLI has no ulong tokens
         if ( not seedset.insert( vpseed ).second )
->>>>>>> 04726d94
         {
           LOG( M_WARNING,
             "RNGManager::set_status",
@@ -239,14 +228,14 @@
   // lockPTRs, we don't have to worry about deletion
   if ( not rng_.empty() )
   {
-    // LOG( M_INFO,
-    //   "Network::create_rngs_",
-    //   "Deleting existing random number generators" );
+    LOG( M_INFO,
+      "Network::create_rngs_",
+      "Deleting existing random number generators" );
 
     rng_.clear();
   }
 
-  // LOG( M_INFO, "Network::create_rngs_", "Creating default RNGs" );
+  LOG( M_INFO, "Network::create_rngs_", "Creating default RNGs" );
 
   rng_seeds_.resize( kernel().vp_manager.get_num_virtual_processes() );
 
@@ -291,8 +280,8 @@
 void
 nest::RNGManager::create_grng_()
 {
-// create new grng
-// LOG( M_INFO, "Network::create_grng_", "Creating new default global RNG" );
+  // create new grng
+  LOG( M_INFO, "Network::create_grng_", "Creating new default global RNG" );
 
 // create default RNG with default seed
 #ifdef HAVE_GSL
