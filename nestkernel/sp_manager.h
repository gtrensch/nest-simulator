/*
 *  sp_manager.h
 *
 *  This file is part of NEST.
 *
 *  Copyright (C) 2004 The NEST Initiative
 *
 *  NEST is free software: you can redistribute it and/or modify
 *  it under the terms of the GNU General Public License as published by
 *  the Free Software Foundation, either version 2 of the License, or
 *  (at your option) any later version.
 *
 *  NEST is distributed in the hope that it will be useful,
 *  but WITHOUT ANY WARRANTY; without even the implied warranty of
 *  MERCHANTABILITY or FITNESS FOR A PARTICULAR PURPOSE.  See the
 *  GNU General Public License for more details.
 *
 *  You should have received a copy of the GNU General Public License
 *  along with NEST.  If not, see <http://www.gnu.org/licenses/>.
 *
 */

/*
 * File:   sp_updater.h
 * Author: naveau
 *
 * Created on November 26, 2013, 2:28 PM
 */

#ifndef SP_MANAGER_H
#define SP_MANAGER_H

// C++ includes:
#include <vector>

// Includes from libnestutil:
#include "manager_interface.h"

// Includes from nestkernel:
#include "growth_curve_factory.h"
#include "nest_time.h"
#include "nest_types.h"
#include "node_collection.h"

// Includes from sli:
#include "arraydatum.h"
#include "dict.h"
#include "dictdatum.h"

namespace nest
{
class Node;

class SPBuilder;

/**
 * The SPManager class is in charge of managing the dynamic creation and
 * deletion of synapses in the simulation when structural plasticity is enabled.
 * Otherwise it behaves as the normal ConnectionManager.
 * @param
 */
class SPManager : public ManagerInterface
{

public:
  SPManager();
  ~SPManager() override;

  void initialize() override;
  void finalize() override;

<<<<<<< HEAD
  virtual void get_status( DictionaryDatum& );

  /**
   * Set status of synaptic plasticity variables: synaptic update interval,
   * synapses and synaptic elements.
   * @param d Dictionary containing the values to be set
   */
  virtual void set_status( const DictionaryDatum& );
=======
  void get_status( DictionaryDatum& ) override;
  void set_status( const DictionaryDatum& ) override;
>>>>>>> 29cb53e5

  /**
   * Create a new Growth Curve object using the GrowthCurve Factory
   * @param name which defines the type of NC to be created
   * @return a new Growth Curve object of the type indicated by name
   */
  GrowthCurve* new_growth_curve( Name name );

  /**
   * Add a growth curve for MSP
   */
  template < typename GrowthCurve >
  void register_growth_curve( const std::string& name );

  /**
   * Disconnect two collections of nodes.  The connection is
   * established on the thread/process that owns the target node.
   *
   * \param sources Node collection of the source Nodes.
   * \param targets Node collection of the target Nodes.
   * \param connectivity Params connectivity Dictionary
   * \param synapse Params synapse parameters Dictionary
   *  conn_spec disconnection specs. For now only all to all and one to one
   * rules are implemented.    */
  void disconnect( NodeCollectionPTR sources, NodeCollectionPTR targets, DictionaryDatum& conn_spec, 
      DictionaryDatum& syn_spec);

  /**
   * Disconnect two nodes.
   * The source node is defined by its global ID.
   * The target node is defined by the node. The connection is
   * established on the thread/process that owns the target node.
   *
   * \param snode_id node ID of the sending Node.
   * \param target Pointer to target Node.
   * \param target_thread Thread that hosts the target node.
   * \param syn_id The synapse model to use.
   */
  void disconnect( const index snode_id, Node* target, thread target_thread, const index syn_id );
  /**
   * Handles the general dynamic creation and deletion of synapses when
   * structural plasticity is enabled. Retrieves the number of available
   * synaptic elements to create new synapses. Retrieves the number of
   * deleted synaptic elements to delete already created synapses.
   * @param sp_builder The structural plasticity connection builder to use
   */
  void update_structural_plasticity();
  void update_structural_plasticity( SPBuilder* );

  /**
   * Enable structural plasticity
   */
  void enable_structural_plasticity();

  /**
   * Disable structural plasticity
   */
  void disable_structural_plasticity();

  bool is_structural_plasticity_enabled() const;

  double get_structural_plasticity_update_interval() const;

  /**
   * Returns the minimum delay of all SP builders.
   * This influences the min_delay of the kernel, as the connections
   * are build during the simulation. Hence, the
   * ConnectionManager::min_delay() methods have to respect this delay
   * as well.
   */
  delay builder_min_delay() const;

  /**
   * Returns the maximum delay of all SP builders.
   * This influences the max_delay of the kernel, as the connections
   * are build during the simulation. Hence, the
   * ConnectionManager::max_delay() methods have to respect this delay
   * as well.
   */
  delay builder_max_delay() const;

 /**
   * Dynamic creation of synapses
   * @param pre_id source id
   * @param pre_n number of available synaptic elements in the pre node
   * @param post_id target id
   * @param post_n number of available synaptic elements in the post node
   * @param sp_conn_builder structural plasticity connection builder to use
   *
   * @return true if synapses are created
   */
  bool create_synapses( std::vector< index >& pre_vacant_id,
    std::vector< int >& pre_vacant_n,
    std::vector< index >& post_vacant_id,
    std::vector< int >& post_vacant_n,
    SPBuilder* sp_conn_builder );
  // Deletion of synapses on the pre synaptic side
  /**
   * Deletion of synapses due to the loss of a pre synaptic element. The
   * corresponding pre synaptic element will still remain available for a new
   * connection on the following updates in connectivity
   * @param pre_deleted_id Id of the node with the deleted pre synaptic element
   * @param pre_deleted_n number of deleted pre synaptic elements
   * @param synapse_model model name
   * @param se_pre_name pre synaptic element name
   * @param se_post_name postsynaptic element name
   */
  void delete_synapses_from_pre( const std::vector< index >& pre_deleted_id,
    std::vector< int >& pre_deleted_n,
    const index synapse_model,
    const std::string& se_pre_name,
    const std::string& se_post_name );
  // Deletion of synapses on the postsynaptic side
  /**
   * Deletion of synapses due to the loss of a postsynaptic element. The
   * corresponding pre synaptic element will still remain available for a new
   * connection on the following updates in connectivity
   * @param post_deleted_id Id of the node with the deleted postsynaptic element
   * @param post_deleted_n number of deleted postsynaptic elements
   * @param synapse_model model name
   * @param se_pre_name pre synaptic element name
   * @param se_post_name postsynaptic element name
   */
  void delete_synapses_from_post( std::vector< index >& post_deleted_id,
    std::vector< int >& post_deleted_n,
    index synapse_model,
    std::string se_pre_name,
    std::string se_post_name );
  // Deletion of synapses
  /**
   * Handles the deletion of synapses between source and target nodes. The
   * deletion is defined by the pre and postsynaptic elements and the synapse
   * type. Updates the number of connected synaptic elements in the source and
   * target.
   * @param snode_id source id
   * @param tnode_id target id
   * @param syn_id synapse type
   * @param se_pre_name name of the pre synaptic element
   * @param se_post_name name of the postsynaptic element
   */
  void delete_synapse( index source, index target, long syn_id, std::string se_pre_name, std::string se_post_name );

  void get_synaptic_elements( std::string se_name,
    std::vector< index >& se_vacant_id,
    std::vector< int >& se_vacant_n,
    std::vector< index >& se_deleted_id,
    std::vector< int >& se_deleted_n );

  void serialize_id( std::vector< index >& id, std::vector< int >& n, std::vector< index >& res );
  void global_shuffle( std::vector< index >& v );
  void global_shuffle( std::vector< index >& v, size_t n );

private:
  /**
   * Time interval for structural plasticity update (creation/deletion of
   * synapses).
   */
  double structural_plasticity_update_interval_;

  /**
   * Indicates whether the Structrual Plasticity functionality is On (True) of
   * Off (False).
   */
  bool structural_plasticity_enabled_;
  std::vector< SPBuilder* > sp_conn_builders_;

  /**
   * GrowthCurve factories, indexed by growthcurvedict_ elements.
   */
  std::vector< GenericGrowthCurveFactory* > growthcurve_factories_;

  DictionaryDatum growthcurvedict_; //!< Dictionary for growth rules.
};

inline GrowthCurve*
SPManager::new_growth_curve( Name name )
{
  const long nc_id = ( *growthcurvedict_ )[ name ];
  return growthcurve_factories_.at( nc_id )->create();
}

inline bool
SPManager::is_structural_plasticity_enabled() const
{
  return structural_plasticity_enabled_;
}

inline double
SPManager::get_structural_plasticity_update_interval() const
{
  return structural_plasticity_update_interval_;
}

} // namespace nest

#endif // #ifndef SP_MANAGER_H<|MERGE_RESOLUTION|>--- conflicted
+++ resolved
@@ -69,19 +69,13 @@
   void initialize() override;
   void finalize() override;
 
-<<<<<<< HEAD
-  virtual void get_status( DictionaryDatum& );
-
+  void get_status( DictionaryDatum& ) override;
   /**
    * Set status of synaptic plasticity variables: synaptic update interval,
    * synapses and synaptic elements.
    * @param d Dictionary containing the values to be set
    */
-  virtual void set_status( const DictionaryDatum& );
-=======
-  void get_status( DictionaryDatum& ) override;
   void set_status( const DictionaryDatum& ) override;
->>>>>>> 29cb53e5
 
   /**
    * Create a new Growth Curve object using the GrowthCurve Factory
