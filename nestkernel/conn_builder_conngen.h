--- conflicted
+++ resolved
@@ -84,8 +84,6 @@
   void connect_();
   void cg_set_masks();
   size_t cg_get_right_border( size_t left, size_t step, const NodeCollectionPTR nodes );
-<<<<<<< HEAD
-=======
 
   /**
    * Determine all contiguous ranges found in a given vector of node IDs
@@ -99,7 +97,6 @@
    * generated indices as indices into the ranges spanned by the
    * RangeSet. Index translation is done in cg_create_masks().
    */
->>>>>>> 1a5838eb
   void cg_get_ranges( RangeSet& ranges, const NodeCollectionPTR nodes );
 
 private:
