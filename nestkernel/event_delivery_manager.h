/*
 *  event_delivery_manager.h
 *
 *  This file is part of NEST.
 *
 *  Copyright (C) 2004 The NEST Initiative
 *
 *  NEST is free software: you can redistribute it and/or modify
 *  it under the terms of the GNU General Public License as published by
 *  the Free Software Foundation, either version 2 of the License, or
 *  (at your option) any later version.
 *
 *  NEST is distributed in the hope that it will be useful,
 *  but WITHOUT ANY WARRANTY; without even the implied warranty of
 *  MERCHANTABILITY or FITNESS FOR A PARTICULAR PURPOSE.  See the
 *  GNU General Public License for more details.
 *
 *  You should have received a copy of the GNU General Public License
 *  along with NEST.  If not, see <http://www.gnu.org/licenses/>.
 *
 */

#ifndef EVENT_DELIVERY_MANAGER_H
#define EVENT_DELIVERY_MANAGER_H

// C++ includes:
#include <cassert>
#include <vector>
#include <limits>

// Includes from libnestutil:
#include "manager_interface.h"
#include "stopwatch.h"

// Includes from nestkernel:
#include "mpi_manager.h" // OffGridSpike
#include "event.h"
#include "nest_time.h"
#include "nest_types.h"
#include "node.h"
#include "target_table.h"
#include "spike_data.h"

// Includes from sli:
#include "dictdatum.h"

namespace nest
{
typedef MPIManager::OffGridSpike OffGridSpike;

struct TargetData;
// TODO@5g: move this to communicator.h and implement getter
const size_t mpi_buffer_size_target_data = 30000;
const size_t mpi_buffer_size_spike_data = 30000;

class EventDeliveryManager : public ManagerInterface
{
public:
  EventDeliveryManager();
  virtual ~EventDeliveryManager();

  virtual void initialize();
  virtual void finalize();

  virtual void set_status( const DictionaryDatum& );
  virtual void get_status( DictionaryDatum& );

  /**
   * Standard routine for sending events. This method decides if
   * the event has to be delivered locally or globally. It exists
   * to keep a clean and unitary interface for the event sending
   * mechanism.
   * @note Only specialization for SpikeEvent does remote sending.
   *       Specialized for DSSpikeEvent to avoid that these events
   *       are sent to remote processes.
   * \see send_local()
   */
  template < class EventT >
  void send( Node& source, EventT& e, const long_t lag = 0 );

  /**
   * Send a secondary event remote.
   */
  void send_secondary( Node& source, SecondaryEvent& e );

  /**
   * Add global id of event sender to the spike_register.
   * An event sent through this method will remain in the queue until
   * the network time has advanced by min_delay_ steps. After this period
   * the buffers are collocated and sent to the partner machines.

   * Old documentation from network.h:
   * Place an event in the global event queue.
   * Add event to the queue to be delivered
   * when it is due.
   * At the delivery time, the target list of the sender is iterated
   * and the event is delivered to all targets.
   * The event is guaranteed to arrive at the receiver when all
   * elements are updated and the system is
   * in a synchronised (single threaded) state.
   * @see send_to_targets()
   */
  void send_remote( thread tid, SpikeEvent&, const long_t lag = 0 );

  void send_remote( thread t, SecondaryEvent& e );

  /**
   * Add global id of event sender to the spike_register.
   * Store event offset with global id.
   * An event sent through this method will remain in the queue until
   * the network time has advanced by min_delay_ steps. After this period
   * the buffers are collocated and sent to the partner machines.

   * Old documentation from network.h:
   * Place an event in the global event queue.
   * Add event to the queue to be delivered
   * when it is due.
   * At the delivery time, the target list of the sender is iterated
   * and the event is delivered to all targets.
   * The event is guaranteed to arrive at the receiver when all
   * elements are updated and the system is
   * in a synchronised (single threaded) state.
   * @see send_to_targets()
   */
  void send_offgrid_remote( thread p, SpikeEvent&, const long_t lag = 0 );

  /**
   * Send event e directly to its target node. This should be
   * used only where necessary, e.g. if a node wants to reply
   * to a *RequestEvent immediately.
   */
  void send_to_node( Event& e );

  /**
   * return current communication style.
   * A result of true means off_grid, false means on_grid communication.
   */
  bool get_off_grid_communication() const;

  /**
   * set communication style to off_grid (true) or on_grid
   */
  void set_off_grid_communication( bool off_grid_spiking );

  /**
   * Return 0 for even, 1 for odd time slices.
   *
   * This is useful for buffers that need to be written alternatingly
   * by time slice. The value is given by get_slice_() % 2.
   * @see read_toggle
   */
  size_t write_toggle() const;

  /**
   * Return 1 - write_toggle().
   *
   * This is useful for buffers that need to be read alternatingly
   * by slice. The value is given by 1-write_toggle().
   * @see write_toggle
   */
  size_t read_toggle() const;

  /**
   * Clear all pending spikes, but do not otherwise manipulate scheduler.
   * @note This is used by Network::reset_network().
   */
  void clear_pending_spikes();

  /**
   * Return (T+d) mod max_delay.
   */
  delay get_modulo( delay d );


  /**
   * Index to slice-based buffer.
   * Return ((T+d)/min_delay) % ceil(max_delay/min_delay).
   */
  delay get_slice_modulo( delay d );

  /**
   * Resize spike_register and comm_buffer to correct dimensions.
   * Resizes also offgrid_*_buffer_.
   * This is done by resume() when called for the first time.
   * The spike buffers cannot be reconfigured later, whence neither
   * the number of local threads or the min_delay can change after
   * simulate() has been called. ConnectorModel::check_delay() and
   * Network::set_status() ensure this.
   */
  void configure_spike_buffers();

  /**
   * Read all event buffers for thread t and send the corresponding
   * Events to the Nodes that are targeted.
   *
   * @note It is a crucial property of deliver_events_() that events
   * are delivered ordered by non-decreasing time stamps. BUT: this
   * ordering applies to time stamps only, it does NOT take into
   * account the offsets of precise spikes.
   */
  bool deliver_events( thread t );

  /**
   * Collocate buffers and exchange events with other MPI processes.
   */
  void gather_events( bool );

  void gather_spike_data( const thread tid );

  void gather_target_data();
  
  /**
   * Update table of fixed modulos, including slice-based.
   */
  void update_moduli();

  /**
   * Initialize modulo table.
   *
   * TODO: can probably be private
   */
  void init_moduli();

  Stopwatch sw_collocate;
  Stopwatch sw_communicate;
  Stopwatch sw_deliver;

private:
  /**
   * Rearrange the spike_register into a 2-dim structure. This is
   * done by collecting the spikes from all threads in each slice of
   * the min_delay_ interval.
   */
  void collocate_buffers_( bool );

  bool collocate_spike_data_buffers_( const thread tid );
  bool collocate_spike_data_buffers_thr_( const thread tid );

  void reset_spike_register_5g_( const thread tid );

  // required static function in clean_spike_register_5g_ by
  // std::remove_if
  static bool is_marked_for_removal_( const Target& target );

  void clean_spike_register_5g_( const thread tid );

  void set_complete_marker_spike_data_( const thread tid );

  bool collocate_target_data_buffers_( const thread tid, const unsigned int num_target_data_per_rank, TargetData* send_buffer );

  void set_complete_marker_target_data_( const thread tid, const unsigned int num_target_data_per_rank, TargetData* send_buffer );

  bool distribute_target_data_buffers_( const thread tid, const unsigned int num_target_data_per_rank, TargetData const* const recv_buffer );

  bool deliver_events_5g_( const thread tid );

  /**
   * Send event e to all targets of node source on thread t
   *
   * Delivers events from devices directly to targets.
   */
  template< class EventT >
  void send_local_( Node& source, EventT& e, const long_t lag );

  //--------------------------------------------------//

<<<<<<< HEAD
  bool off_grid_spiking_; //!< indicates whether spikes are not constrained to the grid
=======
private:
  bool off_grid_spiking_; //!< indicates whether spikes are not constrained to
                          //!< the grid
>>>>>>> e0a071fc

  /**
   * Table of pre-computed modulos.
   * This table is used to map time steps, given as offset from now,
   * to ring-buffer bins.  There are min_delay+max_delay bins in a ring buffer,
   * and the moduli_ array is rotated by min_delay elements after
   * each slice is completed.
   * @see RingBuffer
   */
  std::vector< delay > moduli_;

  /**
   * Table of pre-computed slice-based modulos.
   * This table is used to map time steps, give as offset from now,
   * to slice-based ring-buffer bins.  There are ceil(max_delay/min_delay)
   * bins in a slice-based ring buffer, one per slice within max_delay.
   * Since max_delay may not be a multiple of min_delay, we cannot simply
   * rotate the table content after each slice, but have to recompute
   * the table anew.
   * @see SliceRingBuffer
   */
  std::vector< delay > slice_moduli_;

  /**
   * Register for gids of neurons that spiked. This is a 4-dim
   * structure.
   * - First dim: write threads
   * - Second dim: read threads
   * - Third dim: lag
   * - Fourth dim: Target
   */
  std::vector< std::vector< std::vector< std::vector< Target > > >* > spike_register_5g_;

  /**
   * Register for off-grid spikes.
   * This is a 3-dim structure.
   * - First dim: Each thread has its own vector to write to.
   * - Second dim: A vector for each slice of the min_delay interval
   * - Third dim: Struct containing GID and offset.
   */
  std::vector< std::vector< std::vector< OffGridSpike > > >
    offgrid_spike_register_;

  /**
   * Buffer to collect the secondary events
   * after serialization.
   */
  std::vector< std::vector< uint_t > > secondary_events_buffer_;

  /**
   * Buffer containing the gids of local neurons that spiked in the
   * last min_delay_ interval. The single slices are separated by a
   * marker value.
   */
  std::vector< uint_t > local_grid_spikes_;

  /**
   * Buffer containing the gids of all neurons that spiked in the
   * last min_delay_ interval. The single slices are separated by a
   * marker value
   */
  std::vector< uint_t > global_grid_spikes_;

  /**
   * Buffer containing the gids and offsets for local neurons that
   * fired off-grid spikes in the last min_delay_ interval. The
   * single slices are separated by a marker value.
   */
  std::vector< OffGridSpike > local_offgrid_spikes_;

  /**
   * Buffer containing the gids and offsets for all neurons that
   * fired off-grid spikes in the last min_delay_ interval. The
   * single slices are separated by a marker value.
   */
  std::vector< OffGridSpike > global_offgrid_spikes_;

  /**
   * Buffer containing the starting positions for the spikes from
   * each process within the global_(off)grid_spikes_ buffer.
   */
  std::vector< int > displacements_;

  /**
   * Marker Value to be put between the data fields from different time
   * steps during communication.
   */
  const uint_t comm_marker_;

  std::vector< SpikeData > send_buffer_spike_data_;
  std::vector< SpikeData > recv_buffer_spike_data_;
  unsigned int send_recv_count_spike_data_per_rank_;
  unsigned int send_recv_count_spike_data_in_int_per_rank_;
};

inline void
EventDeliveryManager::reset_spike_register_5g_( const thread tid )
{
  for ( std::vector< std::vector< std::vector< Target > > >::iterator it = (*spike_register_5g_[ tid ]).begin(); it < (*spike_register_5g_[ tid ]).end(); ++it )
  {
    for ( std::vector< std::vector< Target > >::iterator iit = (*it).begin(); iit < (*it).end(); ++iit )
    {
      (*iit).clear();
    }
  }
}

inline bool
EventDeliveryManager::is_marked_for_removal_( const Target& target )
{
  return target.is_processed();
}

inline void
EventDeliveryManager::clean_spike_register_5g_( const thread tid )
{
  for ( std::vector< std::vector< std::vector< Target > > >::iterator it = (*spike_register_5g_[ tid ]).begin(); it < (*spike_register_5g_[ tid ]).end(); ++it )
  {
    for ( std::vector< std::vector< Target > >::iterator iit = (*it).begin(); iit < (*it).end(); ++iit )
    {
      std::vector< Target >::iterator new_end = std::remove_if( (*iit).begin(), (*iit).end(), is_marked_for_removal_ );
      (*iit).erase( new_end, (*iit).end() );
    }
  }
}

inline void
EventDeliveryManager::send_to_node( Event& e )
{
  e();
}

inline void
EventDeliveryManager::send_offgrid_remote( thread t,
  SpikeEvent& e,
  const long_t lag )
{
  // Put the spike in a buffer for the remote machines
  OffGridSpike ogs( e.get_sender().get_gid(), e.get_offset() );
  for ( int_t i = 0; i < e.get_multiplicity(); ++i )
    offgrid_spike_register_[ t ][ lag ].push_back( ogs );
}

inline bool
EventDeliveryManager::get_off_grid_communication() const
{
  return off_grid_spiking_;
}

inline void
EventDeliveryManager::set_off_grid_communication( bool off_grid_spiking )
{
  off_grid_spiking_ = off_grid_spiking;
}

inline size_t
EventDeliveryManager::read_toggle() const
{
  // define in terms of write_toggle() to ensure consistency
  return 1 - write_toggle();
}

inline delay
EventDeliveryManager::get_modulo( delay d )
{
  // Note, here d may be 0, since bin 0 represents the "current" time
  // when all evens due are read out.
  assert(
    static_cast< std::vector< delay >::size_type >( d ) < moduli_.size() );

  return moduli_[ d ];
}

inline delay
EventDeliveryManager::get_slice_modulo( delay d )
{
  /// Note, here d may be 0, since bin 0 represents the "current" time
  // when all evens due are read out.
  assert( static_cast< std::vector< delay >::size_type >( d )
    < slice_moduli_.size() );

  return slice_moduli_[ d ];
}

inline void
EventDeliveryManager::send_remote( thread t, SecondaryEvent& e )
{

  // put the secondary events in a buffer for the remote machines
  size_t old_size = secondary_events_buffer_[ t ].size();

  secondary_events_buffer_[ t ].resize( old_size + e.size() );
  std::vector< uint_t >::iterator it =
    secondary_events_buffer_[ t ].begin() + old_size;
  e >> it;
}

} // namespace nest

#endif /* EVENT_DELIVERY_MANAGER_H */<|MERGE_RESOLUTION|>--- conflicted
+++ resolved
@@ -264,13 +264,8 @@
 
   //--------------------------------------------------//
 
-<<<<<<< HEAD
-  bool off_grid_spiking_; //!< indicates whether spikes are not constrained to the grid
-=======
-private:
   bool off_grid_spiking_; //!< indicates whether spikes are not constrained to
                           //!< the grid
->>>>>>> e0a071fc
 
   /**
    * Table of pre-computed modulos.
