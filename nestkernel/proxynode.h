/*
 *  proxynode.h
 *
 *  This file is part of NEST.
 *
 *  Copyright (C) 2004 The NEST Initiative
 *
 *  NEST is free software: you can redistribute it and/or modify
 *  it under the terms of the GNU General Public License as published by
 *  the Free Software Foundation, either version 2 of the License, or
 *  (at your option) any later version.
 *
 *  NEST is distributed in the hope that it will be useful,
 *  but WITHOUT ANY WARRANTY; without even the implied warranty of
 *  MERCHANTABILITY or FITNESS FOR A PARTICULAR PURPOSE.  See the
 *  GNU General Public License for more details.
 *
 *  You should have received a copy of the GNU General Public License
 *  along with NEST.  If not, see <http://www.gnu.org/licenses/>.
 *
 */

#ifndef PROXYNODE_H
#define PROXYNODE_H

// Includes from nestkernel:
#include "node.h"

namespace nest
{
class SpikeEvent;
class CurrentEvent;

/** @BeginDocumentation
Name: proxynode - Proxy to provide Nodes on remote machines

Description:

Remarks:

Parameters:

References:

Author: June 2005, Jochen Martin Eppler
*/

/**
 * Proxy Node to provide Nodes, where there aren't real Nodes to be
 */
class proxynode : public Node
{

public:
  proxynode()
    : Node()
  {
    set_frozen_( true );
  }

  /**
   * Construct proxy node for internal use from
   *
   * @param node_id of represented node
   * @param model id of represented node
   * @param vp of represented node
   */
  proxynode( size_t, size_t, size_t );

  /**
   * Import sets of overloaded virtual functions.
   *
   * We need to explicitly include sets of overloaded
   * virtual functions into the current scope.
   * According to the SUN C++ FAQ, this is the correct
   * way of doing things, although all other compilers
   * happily live without.
   */
  using Node::handle;
  using Node::sends_signal;

  size_t send_test_event( Node&, size_t, synindex, bool ) override;

  void sends_secondary_event( GapJunctionEvent& ) override;

  /**
   * This function returns the type of signal this node produces.
   *
   * It is used in check_connection to only connect neurons which send / receive
   * compatible information. This function delgates to the underlying model
   */
  SignalType sends_signal() const override;

  void sends_secondary_event( InstantaneousRateConnectionEvent& ) override;

  void sends_secondary_event( DiffusionConnectionEvent& ) override;

  void sends_secondary_event( DelayedRateConnectionEvent& ) override;

<<<<<<< HEAD
  void sends_secondary_event( LearningSignalConnectionEvent& ) override;
=======
  void sends_secondary_event( SICEvent& ) override;
>>>>>>> fded9e29

  void
  handle( SpikeEvent& ) override
  {
  }

  void get_status( DictionaryDatum& ) const override;

  /**
   * Proxy nodes have no properties.
   *
   * If set_status() gets called for a proxy node, this is
   * and error; we must prevent this from happening, since the
   * user might otherwise thaw a proxy node. It also causes
   * problems with dictionary entry checking
   */
  void
  set_status( const DictionaryDatum& ) override
  {
    assert( false );
  }

  bool is_proxy() const override;

private:
  void
  init_state_() override
  {
  }
  void
  init_buffers_() override
  {
  }
  void
  pre_run_hook() override
  {
  }
  void
  update( Time const&, const long, const long ) override
  {
  }
};

inline bool
proxynode::is_proxy() const
{
  return true;
}

} // namespace

#endif /* #ifndef PROXYNODE_H */<|MERGE_RESOLUTION|>--- conflicted
+++ resolved
@@ -97,11 +97,9 @@
 
   void sends_secondary_event( DelayedRateConnectionEvent& ) override;
 
-<<<<<<< HEAD
   void sends_secondary_event( LearningSignalConnectionEvent& ) override;
-=======
+
   void sends_secondary_event( SICEvent& ) override;
->>>>>>> fded9e29
 
   void
   handle( SpikeEvent& ) override
