/*
 *  sp_manager.cpp
 *
 *  This file is part of NEST.
 *
 *  Copyright (C) 2004 The NEST Initiative
 *
 *  NEST is free software: you can redistribute it and/or modify
 *  it under the terms of the GNU General Public License as published by
 *  the Free Software Foundation, either version 2 of the License, or
 *  (at your option) any later version.
 *
 *  NEST is distributed in the hope that it will be useful,
 *  but WITHOUT ANY WARRANTY; without even the implied warranty of
 *  MERCHANTABILITY or FITNESS FOR A PARTICULAR PURPOSE.  See the
 *  GNU General Public License for more details.
 *
 *  You should have received a copy of the GNU General Public License
 *  along with NEST.  If not, see <http://www.gnu.org/licenses/>.
 *
 */

#include "sp_manager.h"

// C++ includes:
#include <algorithm>

// Includes from nestkernel:
#include "conn_builder.h"
#include "conn_parameter.h"
#include "connector_base.h"
#include "connector_model.h"
#include "kernel_manager.h"
#include "nest_names.h"
#include "sp_manager_impl.h"

namespace nest
{

SPManager::SPManager()
  : ManagerInterface()
  , structural_plasticity_update_interval_( 10000. )
  , structural_plasticity_enabled_( false )
  , sp_conn_builders_()
  , growthcurve_factories_()
  , growthcurvedict_( new Dictionary() )
{
}

SPManager::~SPManager()
{
}

void
SPManager::initialize( const bool adjust_number_of_threads_or_rng_only )
{
<<<<<<< HEAD
  if ( not adjust_number_of_threads_or_rng_seed_only )
=======
  if ( adjust_number_of_threads_or_rng_only )
>>>>>>> 3ee7f982
  {
    // Add MSP growth curves
    register_growth_curve< GrowthCurveSigmoid >( "sigmoid" );
    register_growth_curve< GrowthCurveGaussian >( "gaussian" );
    register_growth_curve< GrowthCurveLinear >( "linear" );
  }

  structural_plasticity_update_interval_ = 10000.;
  structural_plasticity_enabled_ = false;
}

void
SPManager::finalize( const bool adjust_number_of_threads_or_rng_seed_only )
{
  if ( not adjust_number_of_threads_or_rng_seed_only )
  {
    for ( auto spcb : sp_conn_builders_ )
    {
      delete spcb;
    }
    sp_conn_builders_.clear();

    for ( auto gcf : growthcurve_factories_ )
    {
      delete gcf;
    }
    growthcurve_factories_.clear();
    growthcurvedict_->clear();
  }
}

void
SPManager::get_status( DictionaryDatum& d )
{
  DictionaryDatum sp_synapses = DictionaryDatum( new Dictionary() );
  DictionaryDatum sp_synapse;
  def< DictionaryDatum >( d, names::structural_plasticity_synapses, sp_synapses );
  for ( std::vector< SPBuilder* >::const_iterator i = sp_conn_builders_.begin(); i != sp_conn_builders_.end(); i++ )
  {
    sp_synapse = DictionaryDatum( new Dictionary() );
    def< std::string >( sp_synapse, names::pre_synaptic_element, ( *i )->get_pre_synaptic_element_name() );
    def< std::string >( sp_synapse, names::post_synaptic_element, ( *i )->get_post_synaptic_element_name() );
    const std::string model = kernel().model_manager.get_connection_model( ( *i )->get_synapse_model(), 0 ).get_name();
    def< std::string >( sp_synapse, names::synapse_model, model );
    def< bool >( sp_synapse, names::allow_autapses, ( *i )->allows_autapses() );
    def< bool >( sp_synapse, names::allow_multapses, ( *i )->allows_multapses() );

    def< DictionaryDatum >( sp_synapses, ( *i )->get_name(), sp_synapse );
  }

  def< double >( d, names::structural_plasticity_update_interval, structural_plasticity_update_interval_ );

  ArrayDatum growth_curves;
  for ( auto const& element : *growthcurvedict_ )
  {
    growth_curves.push_back( new LiteralDatum( element.first ) );
  }
  def< ArrayDatum >( d, names::growth_curves, growth_curves );
}

void
SPManager::set_status( const DictionaryDatum& d )
{
  updateValue< double >( d, names::structural_plasticity_update_interval, structural_plasticity_update_interval_ );

  if ( not d->known( names::structural_plasticity_synapses ) )
  {
    return;
  }

  // Configure synapses model updated during the simulation.
  Token synmodel;
  DictionaryDatum syn_specs;
  DictionaryDatum syn_spec;
  DictionaryDatum conn_spec = DictionaryDatum( new Dictionary() );
  NodeCollectionPTR sources( new NodeCollectionPrimitive() );
  NodeCollectionPTR targets( new NodeCollectionPrimitive() );

  for ( std::vector< SPBuilder* >::const_iterator i = sp_conn_builders_.begin(); i != sp_conn_builders_.end(); i++ )
  {
    delete ( *i );
  }
  sp_conn_builders_.clear();

  updateValue< DictionaryDatum >( d, names::structural_plasticity_synapses, syn_specs );
  for ( Dictionary::const_iterator i = syn_specs->begin(); i != syn_specs->end(); ++i )
  {
    syn_spec = getValue< DictionaryDatum >( syn_specs, i->first );
    if ( syn_spec->known( names::allow_autapses ) )
    {
      def< bool >( conn_spec, names::allow_autapses, getValue< bool >( syn_spec, names::allow_autapses ) );
    }
    if ( syn_spec->known( names::allow_multapses ) )
    {
      def< bool >( conn_spec, names::allow_multapses, getValue< bool >( syn_spec, names::allow_multapses ) );
    }

    // We use a ConnBuilder with dummy values to check the synapse parameters
    SPBuilder* conn_builder = new SPBuilder( sources, targets, conn_spec, { syn_spec } );
    conn_builder->set_name( i->first.toString() );

    // check that the user defined the min and max delay properly, if the
    // default delay is not used.
    if ( not conn_builder->get_default_delay() and not kernel().connection_manager.get_user_set_delay_extrema() )
    {
      throw BadProperty(
        "Structural Plasticity: to use different delays for synapses you must "
        "specify the min and max delay in the kernel parameters." );
    }
    sp_conn_builders_.push_back( conn_builder );
  }
}

long
SPManager::builder_min_delay() const
{
  long min_delay = Time::pos_inf().get_steps();
  long builder_delay = Time::pos_inf().get_steps();

  for ( std::vector< SPBuilder* >::const_iterator i = sp_conn_builders_.begin(); i != sp_conn_builders_.end(); i++ )
  {
    ( *i )->update_delay( builder_delay );
    min_delay = std::min( min_delay, builder_delay );
  }
  return min_delay;
}

long
SPManager::builder_max_delay() const
{
  long max_delay = Time::neg_inf().get_steps();
  long builder_delay = Time::neg_inf().get_steps();

  for ( std::vector< SPBuilder* >::const_iterator i = sp_conn_builders_.begin(); i != sp_conn_builders_.end(); i++ )
  {
    ( *i )->update_delay( builder_delay );
    max_delay = std::max( max_delay, builder_delay );
  }
  return max_delay;
}

void
SPManager::disconnect( const size_t snode_id, Node* target, size_t target_thread, const size_t syn_id )
{
  Node* const source = kernel().node_manager.get_node_or_proxy( snode_id );
  // normal nodes and devices with proxies
  if ( target->has_proxies() )
  {
    kernel().connection_manager.disconnect( target_thread, syn_id, snode_id, target->get_node_id() );
  }
  else if ( target->local_receiver() ) // normal devices
  {
    if ( source->is_proxy() )
    {
      return;
    }
    if ( ( source->get_thread() != target_thread ) and ( source->has_proxies() ) )
    {
      target_thread = source->get_thread();
      target = kernel().node_manager.get_node_or_proxy( target->get_node_id(), target_thread );
    }

    kernel().connection_manager.disconnect( target_thread, syn_id, snode_id, target->get_node_id() );
  }
  else // globally receiving devices iterate over all target threads
  {
    // we do not allow to connect a device to a global receiver at the moment
    if ( not source->has_proxies() )
    {
      return;
    }
    const size_t n_threads = kernel().vp_manager.get_num_threads();
    for ( size_t t = 0; t < n_threads; t++ )
    {
      target = kernel().node_manager.get_node_or_proxy( target->get_node_id(), t );
      target_thread = target->get_thread();
      kernel().connection_manager.disconnect( target_thread, syn_id, snode_id, target->get_node_id() );
    }
  }
}

void
SPManager::disconnect( NodeCollectionPTR sources,
  NodeCollectionPTR targets,
  DictionaryDatum& conn_spec,
  DictionaryDatum& syn_spec )
{
  if ( kernel().connection_manager.connections_have_changed() )
  {
#pragma omp parallel
    {
      const size_t tid = kernel().vp_manager.get_thread_id();
      kernel().simulation_manager.update_connection_infrastructure( tid );
    }
  }

  ConnBuilder* cb = nullptr;
  conn_spec->clear_access_flags();
  syn_spec->clear_access_flags();

  if ( not conn_spec->known( names::rule ) )
  {
    throw BadProperty( "Disconnection spec must contain disconnection rule." );
  }
  const std::string rule_name = ( *conn_spec )[ names::rule ];

  if ( not kernel().connection_manager.valid_connection_rule( rule_name ) )
  {
    throw BadProperty( "Unknown connectivity rule: " + rule_name );
  }

  if ( not sp_conn_builders_.empty() )
  { // Implement a getter for sp_conn_builders_

    for ( std::vector< SPBuilder* >::const_iterator i = sp_conn_builders_.begin(); i != sp_conn_builders_.end(); i++ )
    {
      std::string synModel = getValue< std::string >( syn_spec, names::synapse_model );
      if ( ( *i )->get_synapse_model() == kernel().model_manager.get_synapse_model_id( synModel ) )
      {
        cb = kernel().connection_manager.get_conn_builder( rule_name, sources, targets, conn_spec, { syn_spec } );
        cb->set_synaptic_element_names(
          ( *i )->get_pre_synaptic_element_name(), ( *i )->get_post_synaptic_element_name() );
      }
    }
  }
  else
  {
    cb = kernel().connection_manager.get_conn_builder( rule_name, sources, targets, conn_spec, { syn_spec } );
  }
  assert( cb );

  // at this point, all entries in conn_spec and syn_spec have been checked
  ALL_ENTRIES_ACCESSED( *conn_spec, "Connect", "Unread dictionary entries: " );
  ALL_ENTRIES_ACCESSED( *syn_spec, "Connect", "Unread dictionary entries: " );

  // Set flag before calling cb->disconnect() in case exception is thrown after some connections have been removed.
  kernel().connection_manager.set_connections_have_changed();
  cb->disconnect();

  delete cb;
}

void
SPManager::update_structural_plasticity()
{
  for ( std::vector< SPBuilder* >::const_iterator i = sp_conn_builders_.begin(); i != sp_conn_builders_.end(); ++i )
  {
    update_structural_plasticity( ( *i ) );
  }
}

void
SPManager::update_structural_plasticity( SPBuilder* sp_builder )
{
  // Index of neurons having a vacant synaptic element
  std::vector< size_t > pre_vacant_id;  // pre synaptic elements (e.g Axon)
  std::vector< size_t > post_vacant_id; // postsynaptic element (e.g Den)
  std::vector< int > pre_vacant_n;      // number of synaptic elements
  std::vector< int > post_vacant_n;     // number of synaptic elements

  // Index of neuron deleting a synaptic element
  std::vector< size_t > pre_deleted_id, post_deleted_id;
  std::vector< int > pre_deleted_n, post_deleted_n;

  // Global vector for vacant and deleted synaptic element
  std::vector< size_t > pre_vacant_id_global, post_vacant_id_global;
  std::vector< int > pre_vacant_n_global, post_vacant_n_global;
  std::vector< size_t > pre_deleted_id_global, post_deleted_id_global;
  std::vector< int > pre_deleted_n_global, post_deleted_n_global;

  // Vector of displacements for communication
  std::vector< int > displacements;

  // Get pre synaptic elements data from global nodes
  get_synaptic_elements(
    sp_builder->get_pre_synaptic_element_name(), pre_vacant_id, pre_vacant_n, pre_deleted_id, pre_deleted_n );

  // Communicate the number of deleted pre-synaptic elements
  kernel().mpi_manager.communicate( pre_deleted_id, pre_deleted_id_global, displacements );
  kernel().mpi_manager.communicate( pre_deleted_n, pre_deleted_n_global, displacements );

  if ( pre_deleted_id_global.size() > 0 )
  {
    delete_synapses_from_pre( pre_deleted_id_global,
      pre_deleted_n_global,
      sp_builder->get_synapse_model(),
      sp_builder->get_pre_synaptic_element_name(),
      sp_builder->get_post_synaptic_element_name() );
    // update the number of synaptic elements
    get_synaptic_elements(
      sp_builder->get_pre_synaptic_element_name(), pre_vacant_id, pre_vacant_n, pre_deleted_id, pre_deleted_n );
  }
  // Get postsynaptic elements data from local nodes
  get_synaptic_elements(
    sp_builder->get_post_synaptic_element_name(), post_vacant_id, post_vacant_n, post_deleted_id, post_deleted_n );
  // Communicate the number of deleted postsynaptic elements
  kernel().mpi_manager.communicate( post_deleted_id, post_deleted_id_global, displacements );
  kernel().mpi_manager.communicate( post_deleted_n, post_deleted_n_global, displacements );

  if ( post_deleted_id_global.size() > 0 )
  {
    delete_synapses_from_post( post_deleted_id_global,
      post_deleted_n_global,
      sp_builder->get_synapse_model(),
      sp_builder->get_pre_synaptic_element_name(),
      sp_builder->get_post_synaptic_element_name() );
    get_synaptic_elements(
      sp_builder->get_pre_synaptic_element_name(), pre_vacant_id, pre_vacant_n, pre_deleted_id, pre_deleted_n );
    get_synaptic_elements(
      sp_builder->get_post_synaptic_element_name(), post_vacant_id, post_vacant_n, post_deleted_id, post_deleted_n );
  }

  // Communicate vacant elements
  kernel().mpi_manager.communicate( pre_vacant_id, pre_vacant_id_global, displacements );
  kernel().mpi_manager.communicate( pre_vacant_n, pre_vacant_n_global, displacements );
  kernel().mpi_manager.communicate( post_vacant_id, post_vacant_id_global, displacements );
  kernel().mpi_manager.communicate( post_vacant_n, post_vacant_n_global, displacements );

  bool synapses_created = false;
  if ( pre_vacant_id_global.size() > 0 and post_vacant_id_global.size() > 0 )
  {
    synapses_created = create_synapses(
      pre_vacant_id_global, pre_vacant_n_global, post_vacant_id_global, post_vacant_n_global, sp_builder );
  }
  if ( synapses_created or post_deleted_id.size() > 0 or pre_deleted_id.size() > 0 )
  {
    kernel().connection_manager.set_connections_have_changed();
  }
}

bool
SPManager::create_synapses( std::vector< size_t >& pre_id,
  std::vector< int >& pre_n,
  std::vector< size_t >& post_id,
  std::vector< int >& post_n,
  SPBuilder* sp_conn_builder )
{
  std::vector< size_t > pre_id_rnd;
  std::vector< size_t > post_id_rnd;

  // shuffle the vacant element
  serialize_id( pre_id, pre_n, pre_id_rnd );
  serialize_id( post_id, post_n, post_id_rnd );

  // Shuffle only the largest vector
  if ( pre_id_rnd.size() > post_id_rnd.size() )
  {
    // we only shuffle the n first items,
    // where n is the number of postsynaptic elements
    global_shuffle( pre_id_rnd, post_id_rnd.size() );
    pre_id_rnd.resize( post_id_rnd.size() );
  }
  else
  {
    // we only shuffle the n first items,
    // where n is the number of pre synaptic elements
    global_shuffle( post_id_rnd, pre_id_rnd.size() );
    post_id_rnd.resize( pre_id_rnd.size() );
  }

  // create synapse
  sp_conn_builder->sp_connect( pre_id_rnd, post_id_rnd );

  return not pre_id_rnd.empty();
}

void
SPManager::delete_synapses_from_pre( const std::vector< size_t >& pre_deleted_id,
  std::vector< int >& pre_deleted_n,
  const size_t synapse_model,
  const std::string& se_pre_name,
  const std::string& se_post_name )
{
  // Synapses deletion due to the loss of a pre-synaptic element need a
  // communication of the lists of target

  // Connectivity
  std::vector< std::vector< size_t > > connectivity;
  std::vector< size_t > global_targets;
  std::vector< int > displacements;

  // iterators
  std::vector< std::vector< size_t > >::iterator connectivity_it;
  std::vector< size_t >::const_iterator id_it;
  std::vector< int >::iterator n_it;

  kernel().connection_manager.get_targets( pre_deleted_id, synapse_model, se_post_name, connectivity );

  id_it = pre_deleted_id.begin();
  n_it = pre_deleted_n.begin();
  connectivity_it = connectivity.begin();
  for ( ; id_it != pre_deleted_id.end() and n_it != pre_deleted_n.end(); id_it++, n_it++, connectivity_it++ )
  {
    // Communicate the list of targets
    kernel().mpi_manager.communicate( *connectivity_it, global_targets, displacements );
    // shuffle only the first n items, n is the number of deleted synaptic
    // elements
    if ( -( *n_it ) > static_cast< int >( global_targets.size() ) )
    {
      *n_it = -global_targets.size();
    }
    global_shuffle( global_targets, -( *n_it ) );

    for ( int i = 0; i < -( *n_it ); ++i ) // n is negative
    {
      delete_synapse( *id_it, global_targets[ i ], synapse_model, se_pre_name, se_post_name );
    }
  }
}

void
SPManager::delete_synapse( const size_t snode_id,
  const size_t tnode_id,
  const long syn_id,
  const std::string se_pre_name,
  const std::string se_post_name )
{
  // get thread id
  const size_t tid = kernel().vp_manager.get_thread_id();
  if ( kernel().node_manager.is_local_node_id( snode_id ) )
  {
    Node* const source = kernel().node_manager.get_node_or_proxy( snode_id );
    const size_t source_thread = source->get_thread();
    if ( tid == source_thread )
    {
      source->connect_synaptic_element( se_pre_name, -1 );
    }
  }

  if ( kernel().node_manager.is_local_node_id( tnode_id ) )
  {
    Node* const target = kernel().node_manager.get_node_or_proxy( tnode_id );
    const size_t target_thread = target->get_thread();
    if ( tid == target_thread )
    {
      kernel().connection_manager.disconnect( tid, syn_id, snode_id, tnode_id );

      target->connect_synaptic_element( se_post_name, -1 );
    }
  }
}

void
SPManager::delete_synapses_from_post( std::vector< size_t >& post_deleted_id,
  std::vector< int >& post_deleted_n,
  size_t synapse_model,
  std::string se_pre_name,
  std::string se_post_name )
{
  // TODO: Synapses deletion due to the loss of a postsynaptic element can
  // be done locally (except for the update of the number of pre-synaptic
  // element)

  // Connectivity
  std::vector< std::vector< size_t > > connectivity;
  std::vector< size_t > global_sources;
  std::vector< int > displacements;

  // iterators
  std::vector< std::vector< size_t > >::iterator connectivity_it;
  std::vector< size_t >::iterator id_it;
  std::vector< int >::iterator n_it;

  // Retrieve the connected sources
  kernel().connection_manager.get_sources( post_deleted_id, synapse_model, connectivity );

  id_it = post_deleted_id.begin();
  n_it = post_deleted_n.begin();
  connectivity_it = connectivity.begin();

  for ( ; id_it != post_deleted_id.end() and n_it != post_deleted_n.end(); id_it++, n_it++, connectivity_it++ )
  {
    // Communicate the list of sources
    kernel().mpi_manager.communicate( *connectivity_it, global_sources, displacements );
    // shuffle only the first n items, n is the number of deleted synaptic
    // elements
    if ( -( *n_it ) > static_cast< int >( global_sources.size() ) )
    {
      *n_it = -global_sources.size();
    }
    global_shuffle( global_sources, -( *n_it ) );

    for ( int i = 0; i < -( *n_it ); i++ ) // n is negative
    {
      delete_synapse( global_sources[ i ], *id_it, synapse_model, se_pre_name, se_post_name );
    }
  }
}

void
nest::SPManager::get_synaptic_elements( std::string se_name,
  std::vector< size_t >& se_vacant_id,
  std::vector< int >& se_vacant_n,
  std::vector< size_t >& se_deleted_id,
  std::vector< int >& se_deleted_n )
{
  // local nodes
  size_t n_vacant_id = 0;
  size_t n_deleted_id = 0;
  size_t node_id;
  int n;
  size_t n_nodes = kernel().node_manager.size();
  se_vacant_id.clear();
  se_vacant_n.clear();
  se_deleted_id.clear();
  se_deleted_n.clear();

  se_vacant_id.resize( n_nodes );
  se_vacant_n.resize( n_nodes );
  se_deleted_id.resize( n_nodes );
  se_deleted_n.resize( n_nodes );

  std::vector< size_t >::iterator vacant_id_it = se_vacant_id.begin();
  std::vector< int >::iterator vacant_n_it = se_vacant_n.begin();
  std::vector< size_t >::iterator deleted_id_it = se_deleted_id.begin();
  std::vector< int >::iterator deleted_n_it = se_deleted_n.begin();
  SparseNodeArray::const_iterator node_it;

  for ( size_t tid = 0; tid < kernel().vp_manager.get_num_threads(); ++tid )
  {
    const SparseNodeArray& local_nodes = kernel().node_manager.get_local_nodes( tid );
    SparseNodeArray::const_iterator node_it;
    for ( node_it = local_nodes.begin(); node_it < local_nodes.end(); node_it++ )
    {
      node_id = node_it->get_node_id();
      Node* node = node_it->get_node();
      n = node->get_synaptic_elements_vacant( se_name );
      if ( n > 0 )
      {
        ( *vacant_id_it ) = node_id;
        ( *vacant_n_it ) = n;
        n_vacant_id++;
        vacant_id_it++;
        vacant_n_it++;
      }
      if ( n < 0 )
      {
        ( *deleted_id_it ) = node_id;
        ( *deleted_n_it ) = n;
        n_deleted_id++;
        deleted_id_it++;
        deleted_n_it++;
      }
    }
  }
  se_vacant_id.resize( n_vacant_id );
  se_vacant_n.resize( n_vacant_id );
  se_deleted_id.resize( n_deleted_id );
  se_deleted_n.resize( n_deleted_id );
}

void
nest::SPManager::serialize_id( std::vector< size_t >& id, std::vector< int >& n, std::vector< size_t >& res )
{
  // populate res with indexes of nodes corresponding to the number of elements
  res.clear();
  std::vector< size_t >::iterator id_it;
  std::vector< int >::iterator n_it;
  int j;
  id_it = id.begin();
  n_it = n.begin();
  for ( ; id_it != id.end() and n_it != n.end(); id_it++, n_it++ )
  {
    for ( j = 0; j < ( *n_it ); j++ )
    {
      res.push_back( *id_it );
    }
  }
}

void
nest::SPManager::global_shuffle( std::vector< size_t >& v )
{
  global_shuffle( v, v.size() );
}

void
nest::SPManager::global_shuffle( std::vector< size_t >& v, size_t n )
{
  assert( n <= v.size() );

  // shuffle res using the global random number generator
  unsigned int N = v.size();
  std::vector< size_t > v2;
  size_t tmp;
  unsigned int rnd;
  std::vector< size_t >::iterator rndi;
  for ( unsigned int i = 0; i < n; i++ )
  {
    N = v.size();
    rnd = get_rank_synced_rng()->ulrand( N );
    tmp = v[ rnd ];
    v2.push_back( tmp );
    rndi = v.begin();
    v.erase( rndi + rnd );
  }
  v = v2;
}


void
nest::SPManager::enable_structural_plasticity()
{
  if ( kernel().vp_manager.get_num_threads() > 1 )
  {
    throw KernelException( "Structural plasticity can not be used with multiple threads" );
  }
  if ( not kernel().connection_manager.get_keep_source_table() )
  {
    throw KernelException(
      "Structural plasticity can not be enabled if keep_source_table has been "
      "set to false." );
  }
  if ( not kernel().connection_manager.use_compressed_spikes() )
  {
    throw KernelException(
      "Structural plasticity can not be enabled if use_compressed_spikes "
      "has been set to false." );
  }
  structural_plasticity_enabled_ = true;
}

void
nest::SPManager::disable_structural_plasticity()
{
  structural_plasticity_enabled_ = false;
}

} // namespace nest<|MERGE_RESOLUTION|>--- conflicted
+++ resolved
@@ -54,11 +54,7 @@
 void
 SPManager::initialize( const bool adjust_number_of_threads_or_rng_only )
 {
-<<<<<<< HEAD
-  if ( not adjust_number_of_threads_or_rng_seed_only )
-=======
-  if ( adjust_number_of_threads_or_rng_only )
->>>>>>> 3ee7f982
+  if ( not adjust_number_of_threads_or_rng_only )
   {
     // Add MSP growth curves
     register_growth_curve< GrowthCurveSigmoid >( "sigmoid" );
@@ -71,9 +67,9 @@
 }
 
 void
-SPManager::finalize( const bool adjust_number_of_threads_or_rng_seed_only )
-{
-  if ( not adjust_number_of_threads_or_rng_seed_only )
+SPManager::finalize( const bool adjust_number_of_threads_or_rng_only )
+{
+  if ( not adjust_number_of_threads_or_rng_only )
   {
     for ( auto spcb : sp_conn_builders_ )
     {
