--- conflicted
+++ resolved
@@ -48,14 +48,7 @@
 
   template < typename T >
   void wrap_position(
-<<<<<<< HEAD
-    const std::vector< std::vector< std::vector< T > > >& sources );
-  template < typename T >
-  void wrap_position(
-    const std::vector< std::vector< std::deque< T > > >& sources );
-=======
     const std::vector< std::vector< BlockVector< T > > >& sources );
->>>>>>> 2b4bf681
 
   bool is_at_end() const;
 };
@@ -88,39 +81,6 @@
 inline void
 SourceTablePosition::wrap_position(
   const std::vector< std::vector< BlockVector< T > > >& sources )
-{
-  // check for validity of indices and update if necessary
-  while ( lcid < 0 )
-  {
-    --syn_id;
-    if ( syn_id >= 0 )
-    {
-      lcid = sources[ tid ][ syn_id ].size() - 1;
-      continue;
-    }
-
-    --tid;
-    if ( tid >= 0 )
-    {
-      syn_id = sources[ tid ].size() - 1;
-      if ( syn_id >= 0 )
-      {
-        lcid = sources[ tid ][ syn_id ].size() - 1;
-      }
-      continue;
-    }
-
-    assert( tid < 0 );
-    assert( syn_id < 0 );
-    assert( lcid < 0 );
-    return;
-  }
-}
-
-template < typename T >
-inline void
-SourceTablePosition::wrap_position(
-  const std::vector< std::vector< std::deque< T > > >& sources )
 {
   // check for validity of indices and update if necessary
   while ( lcid < 0 )
