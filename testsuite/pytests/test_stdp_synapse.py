--- conflicted
+++ resolved
@@ -94,13 +94,8 @@
                                                                                                          self.init_weight,
                                                                                                          fname_snip=fname_snip)
 
-<<<<<<< HEAD
-        # ``weight_by_nest`` containts only weight values at pre spike times, ``weight_reproduced_independently``
+        # ``weight_by_nest`` contains only weight values at pre spike times, ``weight_reproduced_independently``
         # contains the weight at pre *and* post times: check that weights are equal for pre spike times
-=======
-        # ``weight_by_nest`` contains only weight values at pre spike times, ``weight_reproduced_independently``
-        # contains the weight at pre *and* post times: check that weights are equal only for pre spike times
->>>>>>> 4a8e6690
         assert len(weight_by_nest) > 0
         np.testing.assert_allclose(t_weight_by_nest, t_weight_reproduced_independently)
         np.testing.assert_allclose(weight_by_nest, weight_reproduced_independently)
