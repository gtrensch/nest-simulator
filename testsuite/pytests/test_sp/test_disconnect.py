--- conflicted
+++ resolved
@@ -30,13 +30,7 @@
     have_mpi4py = False
 
 have_mpi = nest.ll_api.sli_func("statusdict/have_mpi ::")
-<<<<<<< HEAD
-num_processes = nest.GetKernelStatus("num_processes")
-
-test_with_mpi = have_mpi and have_mpi4py and num_processes > 1
-=======
 test_with_mpi = have_mpi and have_mpi4py and nest.num_processes > 1
->>>>>>> 79ff48ea
 
 
 class TestDisconnectSingle(unittest.TestCase):
@@ -71,19 +65,12 @@
         ]
 
     def test_synapse_deletion_one_to_one_no_sp(self):
-        for syn_model in nest.GetKernelStatus('synapse_models'):
+        for syn_model in nest.synapse_models:
             if syn_model not in self.exclude_synapse_model:
                 nest.ResetKernel()
-<<<<<<< HEAD
-
-                nest.SetKernelStatus({
-                    'resolution': 0.1,
-                    'total_num_virtual_procs': num_processes
-                })
-=======
                 nest.resolution = 0.1
                 nest.total_num_virtual_procs = nest.num_processes
->>>>>>> 79ff48ea
+
                 neurons = nest.Create('iaf_psc_alpha', 4)
                 syn_dict = {'synapse_model': syn_model}
 
@@ -93,10 +80,6 @@
                 # Delete existent connection
                 conns = nest.GetConnections(neurons[0], neurons[2], syn_model)
                 if test_with_mpi:
-<<<<<<< HEAD
-                    print("rim with mpi")
-=======
->>>>>>> 79ff48ea
                     conns = self.comm.allgather(conns.get('source'))
                     conns = list(filter(None, conns))
                 assert len(conns) == 1
@@ -110,11 +93,7 @@
                     conns = list(filter(None, conns))
                 assert len(conns) == 0
 
-<<<<<<< HEAD
-                # Assert that one cannot delete a non existent connection
-=======
                 # Assert that one cannot delete a non-existing connection
->>>>>>> 79ff48ea
                 conns1 = nest.GetConnections(
                     neurons[:1], neurons[1:2], syn_model)
                 if test_with_mpi:
