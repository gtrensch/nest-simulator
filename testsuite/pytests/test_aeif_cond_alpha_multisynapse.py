--- conflicted
+++ resolved
@@ -27,10 +27,6 @@
 
 @pytest.mark.skipif_missing_gsl
 class TestAeifCondAlphaMultisynapse:
-<<<<<<< HEAD
-    def test_single_multi_synapse_equivalence(self, have_plotting):
-        simulation_t = 2500.0  # ms
-=======
     r"""
     This test creates a multisynapse neuron and first checks if time constants
     can be set correctly.
@@ -44,24 +40,9 @@
 
     def test_single_multi_synapse_equivalence(self, have_plotting):
         simulation_t = 2500.0    # total simulation time [ms]
->>>>>>> 89289e7a
 
         dt = 0.1    # time step [ms]
 
-<<<<<<< HEAD
-        E_ex = 0.0  # mV
-        E_in = -85.0  # mV
-        V_peak = 0.0
-        a = 4.0
-        b = 80.5
-        tau_syn = [0.2, 0.5, 1.0, 10.0]
-        weight = [1.0, 5.0, 1.0, -1.0]
-        E_rev = [E_ex, E_ex, E_ex, E_in]
-        spike_time = 1.0
-
-        # The delays have to be ordered and needs enough space between them to avoid one PSC from affecting the next
-        delays = [1.0, 500.0, 1500.0, 2250.0]  # ms
-=======
         E_ex = 0.0   # excitatory reversal potential [mV]
         E_in = -85.0   # inhibitory reversal potential [mV]
         V_peak = 0.0    # spike detection threshold [mV]
@@ -74,7 +55,6 @@
 
         # The delays have to be ordered and needs enough space between them to avoid one PSC from affecting the next
         delays = [1.0, 500.0, 1500.0, 2250.0]    # ms
->>>>>>> 89289e7a
 
         V_m_steadystate = -70.59992755
         w_steadystate = 0.00029113
@@ -215,21 +195,12 @@
         nest.ResetKernel()
         nest.resolution = dt
 
-<<<<<<< HEAD
-        E_rev = [0.0, 0.0, -85.0, 20.0]  # synaptic reversal potentials
-        tau_syn = [40.0, 20.0, 30.0, 25.0]  # synaptic time constants
-        weight = [1.0, 0.5, 2.0, 1.0]  # synaptic weights
-        delays = [1.0, 3.0, 10.0, 10.0]  # ms - synaptic delays
-        spike_time = 10.0  # time at which the single spike occurs
-        total_t = 500.0  # total simulation time
-=======
         E_rev = [0.0, 0.0, -85.0, 20.0]    # synaptic reversal potentials
         tau_syn = [40.0, 20.0, 30.0, 25.0]    # synaptic time constants
-        weight = [1.0, 0.5, 2.0, 1.0]    # synaptic weights
+        weight = [1.0, 0.5, 2.0, 1.0]  # synaptic weights
         delays = [1.0, 3.0, 10.0, 10.0]    # synaptic delays [ms]
         spike_time = 10.0    # time at which the single spike occurs
         total_t = 500.0    # total simulation time
->>>>>>> 89289e7a
 
         def alpha_function(t, W=1.0, tau=1.0, t0=0.0):
             tdiff_over_tau = (t - t0) / tau
@@ -237,21 +208,6 @@
             return W * tdiff_over_tau * np.e * np.exp(-tdiff_over_tau)
 
         # Create the multisynapse neuron
-<<<<<<< HEAD
-        nrn = nest.Create(
-            "aeif_cond_alpha_multisynapse",
-            params={
-                "w": 0.0,
-                "a": 0.0,
-                "b": 0.0,
-                "Delta_T": 0.0,
-                "t_ref": 0.0,
-                "I_e": 0.0,
-                "E_rev": E_rev,
-                "tau_syn": tau_syn,
-            },
-        )
-=======
         nrn = nest.Create("aeif_cond_alpha_multisynapse", params={"w": 0.0,
                                                                   "a": 0.0,
                                                                   "b": 0.0,
@@ -260,7 +216,6 @@
                                                                   "I_e": 0.0,
                                                                   "E_rev": E_rev,
                                                                   "tau_syn": tau_syn})
->>>>>>> 89289e7a
 
         # Create a spike generator that generates a single spike
         sg = nest.Create("spike_generator", params={"spike_times": [spike_time]})
