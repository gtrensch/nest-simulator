--- conflicted
+++ resolved
@@ -65,12 +65,10 @@
   dup cvs dup (cond_exp) searchif exch (multisynapse) searchif not and
   {
     /model Set
-<<<<<<< HEAD
     
     model skip_list exch MemberQ not
-=======
-
-    % Reference value
+    {
+        % Reference value
     /n model Create def
     T Simulate
     /vm_ref n GetStatus 0 get /V_m get def
@@ -121,75 +119,6 @@
         eq
       } ifelse
     } assert_or_die
-
->>>>>>> 8b70004e
-    {
-        % Reference value
-        /n model Create def
-        T Simulate
-        /vm_ref n GetStatus /V_m get def
-
-        {
-        % Default parameters, with excitatory input
-        ResetKernel
-        vm_ref
-        5.0 /E_in /E_ex model get_vm
-        lt dup
-        } assert_or_die
-
-        {
-        % Default parameters, with inhibitory input
-        ResetKernel
-        vm_ref
-        -5.0 /E_in /E_ex model get_vm
-        gt
-        } assert_or_die
-
-        {
-        % Flipped parameters, with excitatory input
-        ResetKernel
-        vm_ref
-        5.0 /E_ex /E_in model get_vm
-        gt
-        } assert_or_die
-
-        {
-        % Flipped parameters, with inhibitory input
-        ResetKernel
-        vm_ref
-        -5.0 /E_ex /E_in model get_vm
-        lt
-        } assert_or_die
-
-        {
-        % E_ex = E_in = E_L, with excitatory input
-        ResetKernel
-        vm_ref
-        5.0 /E_L /E_L model get_vm
-
-        inaccurate_rest_pot_diff_limit keys model MemberQ
-        {
-            sub abs inaccurate_rest_pot_diff_limit model get lt
-        }
-        {
-            eq
-        } ifelse
-        } assert_or_die
-
-        {
-        % E_ex = E_in = E_L, with inhibitory input
-        ResetKernel
-        vm_ref
-        -5.0 /E_L /E_L model get_vm
-
-        inaccurate_rest_pot_diff_limit keys model MemberQ
-        {
-            sub abs inaccurate_rest_pot_diff_limit model get lt
-        }
-        {
-            eq
-        } ifelse
-        } assert_or_die
     } if
   }
   {
